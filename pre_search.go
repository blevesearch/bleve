//  Copyright (c) 2024 Couchbase, Inc.
//
// Licensed under the Apache License, Version 2.0 (the "License");
// you may not use this file except in compliance with the License.
// You may obtain a copy of the License at
//
// 		http://www.apache.org/licenses/LICENSE-2.0
//
// Unless required by applicable law or agreed to in writing, software
// distributed under the License is distributed on an "AS IS" BASIS,
// WITHOUT WARRANTIES OR CONDITIONS OF ANY KIND, either express or implied.
// See the License for the specific language governing permissions and
// limitations under the License.

package bleve

import (
	"github.com/blevesearch/bleve/v2/search"
)

// A preSearchResultProcessor processes the data in
// the preSearch result from multiple
// indexes in an alias and merges them together to
// create the final preSearch result
type preSearchResultProcessor interface {
	// adds the preSearch result to the processor
	add(*SearchResult, string)
	// updates the final search result with the finalized
	// data from the processor
	finalize(*SearchResult)
}

// -----------------------------------------------------------------------------
// KNN preSearchResultProcessor for handling KNN presearch results
type knnPreSearchResultProcessor struct {
	addFn      func(sr *SearchResult, indexName string)
	finalizeFn func(sr *SearchResult)
}

func (k *knnPreSearchResultProcessor) add(sr *SearchResult, indexName string) {
	if k.addFn != nil {
		k.addFn(sr, indexName)
	}
}

func (k *knnPreSearchResultProcessor) finalize(sr *SearchResult) {
	if k.finalizeFn != nil {
		k.finalizeFn(sr)
	}
}

// -----------------------------------------------------------------------------
<<<<<<< HEAD
// Synonym preSearchResultProcessor for handling Synonym presearch results
type synonymPreSearchResultProcessor struct {
	finalizedFts search.FieldTermSynonymMap
}

func newSynonymPreSearchResultProcessor() *synonymPreSearchResultProcessor {
	return &synonymPreSearchResultProcessor{}
}

func (s *synonymPreSearchResultProcessor) add(sr *SearchResult, indexName string) {
	// Check if SynonymResult or the synonym data key is nil
	if sr.SynonymResult == nil {
		return
=======
// Master struct that can hold any number of presearch result processors
type compositePreSearchResultProcessor struct {
	presearchResultProcessors []preSearchResultProcessor
}

// Implements the add method, which forwards to all the internal processors
func (m *compositePreSearchResultProcessor) add(sr *SearchResult, indexName string) {
	for _, p := range m.presearchResultProcessors {
		p.add(sr, indexName)
>>>>>>> 31973e08
	}

	// Attempt to cast PreSearchResults to FieldTermSynonymMap

	// Merge with finalizedFts or initialize it if nil
	if s.finalizedFts == nil {
		s.finalizedFts = sr.SynonymResult
	} else {
		s.finalizedFts.MergeWith(sr.SynonymResult)
	}
}

func (s *synonymPreSearchResultProcessor) finalize(sr *SearchResult) {
	// Set the finalized synonym data to the PreSearchResults
	if s.finalizedFts != nil {
		sr.SynonymResult = s.finalizedFts
	}
}

// -----------------------------------------------------------------------------
// Master struct that can hold any number of presearch result processors
type compositePreSearchResultProcessor struct {
	presearchResultProcessors []preSearchResultProcessor
}

<<<<<<< HEAD
// Implements the add method, which forwards to all the internal processors
func (m *compositePreSearchResultProcessor) add(sr *SearchResult, indexName string) {
	for _, p := range m.presearchResultProcessors {
		p.add(sr, indexName)
	}
}

=======
>>>>>>> 31973e08
// Implements the finalize method, which forwards to all the internal processors
func (m *compositePreSearchResultProcessor) finalize(sr *SearchResult) {
	for _, p := range m.presearchResultProcessors {
		p.finalize(sr)
	}
}

// -----------------------------------------------------------------------------
// Function to create the appropriate preSearchResultProcessor(s)
func createPreSearchResultProcessor(req *SearchRequest, flags *preSearchFlags) preSearchResultProcessor {
	var processors []preSearchResultProcessor
	// Add KNN processor if the request has KNN
	if flags.knn {
		if knnProcessor := newKnnPreSearchResultProcessor(req); knnProcessor != nil {
			processors = append(processors, knnProcessor)
		}
	}
<<<<<<< HEAD
	// Add Synonym processor if the request has Synonym
	if flags.synonyms {
		if synonymProcessor := newSynonymPreSearchResultProcessor(); synonymProcessor != nil {
			processors = append(processors, synonymProcessor)
		}
	}
=======
>>>>>>> 31973e08
	// Return based on the number of processors, optimizing for the common case of 1 processor
	// If there are no processors, return nil
	switch len(processors) {
	case 0:
		return nil
	case 1:
		return processors[0]
	default:
		return &compositePreSearchResultProcessor{
			presearchResultProcessors: processors,
		}
<<<<<<< HEAD
	}
}

// -----------------------------------------------------------------------------
func finalizePreSearchResult(req *SearchRequest, flags *preSearchFlags, preSearchResult *SearchResult) {
	if flags.knn {
		preSearchResult.Hits = finalizeKNNResults(req, preSearchResult.Hits)
=======
>>>>>>> 31973e08
	}
}<|MERGE_RESOLUTION|>--- conflicted
+++ resolved
@@ -50,7 +50,6 @@
 }
 
 // -----------------------------------------------------------------------------
-<<<<<<< HEAD
 // Synonym preSearchResultProcessor for handling Synonym presearch results
 type synonymPreSearchResultProcessor struct {
 	finalizedFts search.FieldTermSynonymMap
@@ -64,17 +63,6 @@
 	// Check if SynonymResult or the synonym data key is nil
 	if sr.SynonymResult == nil {
 		return
-=======
-// Master struct that can hold any number of presearch result processors
-type compositePreSearchResultProcessor struct {
-	presearchResultProcessors []preSearchResultProcessor
-}
-
-// Implements the add method, which forwards to all the internal processors
-func (m *compositePreSearchResultProcessor) add(sr *SearchResult, indexName string) {
-	for _, p := range m.presearchResultProcessors {
-		p.add(sr, indexName)
->>>>>>> 31973e08
 	}
 
 	// Attempt to cast PreSearchResults to FieldTermSynonymMap
@@ -100,7 +88,6 @@
 	presearchResultProcessors []preSearchResultProcessor
 }
 
-<<<<<<< HEAD
 // Implements the add method, which forwards to all the internal processors
 func (m *compositePreSearchResultProcessor) add(sr *SearchResult, indexName string) {
 	for _, p := range m.presearchResultProcessors {
@@ -108,8 +95,6 @@
 	}
 }
 
-=======
->>>>>>> 31973e08
 // Implements the finalize method, which forwards to all the internal processors
 func (m *compositePreSearchResultProcessor) finalize(sr *SearchResult) {
 	for _, p := range m.presearchResultProcessors {
@@ -127,15 +112,12 @@
 			processors = append(processors, knnProcessor)
 		}
 	}
-<<<<<<< HEAD
 	// Add Synonym processor if the request has Synonym
 	if flags.synonyms {
 		if synonymProcessor := newSynonymPreSearchResultProcessor(); synonymProcessor != nil {
 			processors = append(processors, synonymProcessor)
 		}
 	}
-=======
->>>>>>> 31973e08
 	// Return based on the number of processors, optimizing for the common case of 1 processor
 	// If there are no processors, return nil
 	switch len(processors) {
@@ -147,15 +129,5 @@
 		return &compositePreSearchResultProcessor{
 			presearchResultProcessors: processors,
 		}
-<<<<<<< HEAD
-	}
-}
-
-// -----------------------------------------------------------------------------
-func finalizePreSearchResult(req *SearchRequest, flags *preSearchFlags, preSearchResult *SearchResult) {
-	if flags.knn {
-		preSearchResult.Hits = finalizeKNNResults(req, preSearchResult.Hits)
-=======
->>>>>>> 31973e08
 	}
 }