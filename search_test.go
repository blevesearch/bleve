//  Copyright (c) 2014 Couchbase, Inc.
//
// Licensed under the Apache License, Version 2.0 (the "License");
// you may not use this file except in compliance with the License.
// You may obtain a copy of the License at
//
// 		http://www.apache.org/licenses/LICENSE-2.0
//
// Unless required by applicable law or agreed to in writing, software
// distributed under the License is distributed on an "AS IS" BASIS,
// WITHOUT WARRANTIES OR CONDITIONS OF ANY KIND, either express or implied.
// See the License for the specific language governing permissions and
// limitations under the License.

package bleve

import (
	"encoding/json"
	"fmt"
	"reflect"
	"strconv"
	"strings"
	"testing"
	"time"

	"github.com/blevesearch/bleve/v2/analysis"
	"github.com/blevesearch/bleve/v2/analysis/analyzer/custom"
	"github.com/blevesearch/bleve/v2/analysis/analyzer/keyword"
	"github.com/blevesearch/bleve/v2/analysis/analyzer/standard"
	html_char_filter "github.com/blevesearch/bleve/v2/analysis/char/html"
	regexp_char_filter "github.com/blevesearch/bleve/v2/analysis/char/regexp"
	"github.com/blevesearch/bleve/v2/analysis/datetime/flexible"
	"github.com/blevesearch/bleve/v2/analysis/datetime/sanitized"
	"github.com/blevesearch/bleve/v2/analysis/datetime/timestamp/microseconds"
	"github.com/blevesearch/bleve/v2/analysis/datetime/timestamp/milliseconds"
	"github.com/blevesearch/bleve/v2/analysis/datetime/timestamp/nanoseconds"
	"github.com/blevesearch/bleve/v2/analysis/datetime/timestamp/seconds"
	"github.com/blevesearch/bleve/v2/analysis/token/length"
	"github.com/blevesearch/bleve/v2/analysis/token/lowercase"
	"github.com/blevesearch/bleve/v2/analysis/token/shingle"
	"github.com/blevesearch/bleve/v2/analysis/tokenizer/single"
	"github.com/blevesearch/bleve/v2/analysis/tokenizer/whitespace"
	"github.com/blevesearch/bleve/v2/document"
	"github.com/blevesearch/bleve/v2/geo"
	"github.com/blevesearch/bleve/v2/index/scorch"
	"github.com/blevesearch/bleve/v2/index/upsidedown"
	"github.com/blevesearch/bleve/v2/mapping"
	"github.com/blevesearch/bleve/v2/search"
	"github.com/blevesearch/bleve/v2/search/highlight/highlighter/ansi"
	"github.com/blevesearch/bleve/v2/search/highlight/highlighter/html"
	"github.com/blevesearch/bleve/v2/search/query"
	index "github.com/blevesearch/bleve_index_api"
)

func TestSortedFacetedQuery(t *testing.T) {
	tmpIndexPath := createTmpIndexPath(t)
	defer cleanupTmpIndexPath(t, tmpIndexPath)

	indexMapping := NewIndexMapping()
	indexMapping.TypeField = "type"
	indexMapping.DefaultAnalyzer = "en"
	documentMapping := NewDocumentMapping()
	indexMapping.AddDocumentMapping("hotel", documentMapping)

	contentFieldMapping := NewTextFieldMapping()
	contentFieldMapping.Index = true
	contentFieldMapping.DocValues = true
	documentMapping.AddFieldMappingsAt("content", contentFieldMapping)
	documentMapping.AddFieldMappingsAt("country", contentFieldMapping)

	index, err := New(tmpIndexPath, indexMapping)
	if err != nil {
		t.Fatal(err)
	}
	defer func() {
		err := index.Close()
		if err != nil {
			t.Fatal(err)
		}
	}()

	index.Index("1", map[string]interface{}{
		"country": "india",
		"content": "k",
	})
	index.Index("2", map[string]interface{}{
		"country": "india",
		"content": "l",
	})
	index.Index("3", map[string]interface{}{
		"country": "india",
		"content": "k",
	})

	d, err := index.DocCount()
	if err != nil {
		t.Fatal(err)
	}
	if d != 3 {
		t.Errorf("expected 3, got %d", d)
	}

	query := NewMatchPhraseQuery("india")
	query.SetField("country")
	searchRequest := NewSearchRequest(query)
	searchRequest.SortBy([]string{"content"})
	fr := NewFacetRequest("content", 100)
	searchRequest.AddFacet("content_facet", fr)

	searchResults, err := index.Search(searchRequest)
	if err != nil {
		t.Fatal(err)
	}

	expectedResults := map[string]int{"k": 2, "l": 1}

	for _, v := range searchResults.Facets {
		for _, v1 := range v.Terms.Terms() {
			if v1.Count != expectedResults[v1.Term] {
				t.Errorf("expected %d, got %d", expectedResults[v1.Term], v1.Count)
			}
		}
	}
}

func TestSearchResultString(t *testing.T) {

	tests := []struct {
		result *SearchResult
		str    string
	}{
		{
			result: &SearchResult{
				Request: &SearchRequest{
					Size: 10,
				},
				Total: 5,
				Took:  1 * time.Second,
				Hits: search.DocumentMatchCollection{
					&search.DocumentMatch{},
					&search.DocumentMatch{},
					&search.DocumentMatch{},
					&search.DocumentMatch{},
					&search.DocumentMatch{},
				},
			},
			str: "5 matches, showing 1 through 5, took 1s",
		},
		{
			result: &SearchResult{
				Request: &SearchRequest{
					Size: 0,
				},
				Total: 5,
				Hits:  search.DocumentMatchCollection{},
			},
			str: "5 matches",
		},
		{
			result: &SearchResult{
				Request: &SearchRequest{
					Size: 10,
				},
				Total: 0,
				Hits:  search.DocumentMatchCollection{},
			},
			str: "No matches",
		},
	}

	for _, test := range tests {
		srstring := test.result.String()
		if !strings.HasPrefix(srstring, test.str) {
			t.Errorf("expected to start %s, got %s", test.str, srstring)
		}
	}
}

func TestSearchResultMerge(t *testing.T) {
	l := &SearchResult{
		Status: &SearchStatus{
			Total:      1,
			Successful: 1,
			Errors:     make(map[string]error),
		},
		Total:    1,
		MaxScore: 1,
		Hits: search.DocumentMatchCollection{
			&search.DocumentMatch{
				ID:    "a",
				Score: 1,
			},
		},
	}

	r := &SearchResult{
		Status: &SearchStatus{
			Total:      1,
			Successful: 1,
			Errors:     make(map[string]error),
		},
		Total:    1,
		MaxScore: 2,
		Hits: search.DocumentMatchCollection{
			&search.DocumentMatch{
				ID:    "b",
				Score: 2,
			},
		},
	}

	expected := &SearchResult{
		Status: &SearchStatus{
			Total:      2,
			Successful: 2,
			Errors:     make(map[string]error),
		},
		Total:    2,
		MaxScore: 2,
		Hits: search.DocumentMatchCollection{
			&search.DocumentMatch{
				ID:    "a",
				Score: 1,
			},
			&search.DocumentMatch{
				ID:    "b",
				Score: 2,
			},
		},
	}

	l.Merge(r)

	if !reflect.DeepEqual(l, expected) {
		t.Errorf("expected %#v, got %#v", expected, l)
	}
}

func TestUnmarshalingSearchResult(t *testing.T) {

	searchResponse := []byte(`{
    "status":{
      "total":1,
      "failed":1,
      "successful":0,
      "errors":{
        "default_index_362ce020b3d62b13_348f5c3c":"context deadline exceeded"
      }
    },
    "request":{
      "query":{
        "match":"emp",
        "field":"type",
        "boost":1,
        "prefix_length":0,
        "fuzziness":0
      },
    "size":10000000,
    "from":0,
    "highlight":null,
    "fields":[],
    "facets":null,
    "explain":false
  },
  "hits":null,
  "total_hits":0,
  "max_score":0,
  "took":0,
  "facets":null
}`)

	rv := &SearchResult{
		Status: &SearchStatus{
			Errors: make(map[string]error),
		},
	}
	err = json.Unmarshal(searchResponse, rv)
	if err != nil {
		t.Error(err)
	}
	if len(rv.Status.Errors) != 1 {
		t.Errorf("expected 1 error, got %d", len(rv.Status.Errors))
	}
}

func TestFacetNumericDateRangeRequests(t *testing.T) {
	var drMissingErr = fmt.Errorf("date range query must specify either start, end or both for range name 'testName'")
	var nrMissingErr = fmt.Errorf("numeric range query must specify either min, max or both for range name 'testName'")
	var drNrErr = fmt.Errorf("facet can only contain numeric ranges or date ranges, not both")
	var drNameDupErr = fmt.Errorf("date ranges contains duplicate name 'testName'")
	var nrNameDupErr = fmt.Errorf("numeric ranges contains duplicate name 'testName'")
	value := float64(5)

	tests := []struct {
		facet  *FacetRequest
		result error
	}{
		{
			facet: &FacetRequest{
				Field: "Date_Range_Success_With_StartEnd",
				Size:  1,
				DateTimeRanges: []*dateTimeRange{
					{Name: "testName", Start: time.Unix(0, 0), End: time.Now()},
				},
			},
			result: nil,
		},
		{
			facet: &FacetRequest{
				Field: "Date_Range_Success_With_Start",
				Size:  1,
				DateTimeRanges: []*dateTimeRange{
					{Name: "testName", Start: time.Unix(0, 0)},
				},
			},
			result: nil,
		},
		{
			facet: &FacetRequest{
				Field: "Date_Range_Success_With_End",
				Size:  1,
				DateTimeRanges: []*dateTimeRange{
					{Name: "testName", End: time.Now()},
				},
			},
			result: nil,
		},
		{
			facet: &FacetRequest{
				Field: "Numeric_Range_Success_With_MinMax",
				Size:  1,
				NumericRanges: []*numericRange{
					{Name: "testName", Min: &value, Max: &value},
				},
			},
			result: nil,
		},
		{
			facet: &FacetRequest{
				Field: "Numeric_Range_Success_With_Min",
				Size:  1,
				NumericRanges: []*numericRange{
					{Name: "testName", Min: &value},
				},
			},
			result: nil,
		},
		{
			facet: &FacetRequest{
				Field: "Numeric_Range_Success_With_Max",
				Size:  1,
				NumericRanges: []*numericRange{
					{Name: "testName", Max: &value},
				},
			},
			result: nil,
		},
		{
			facet: &FacetRequest{
				Field: "Date_Range_Missing_Failure",
				Size:  1,
				DateTimeRanges: []*dateTimeRange{
					{Name: "testName2", Start: time.Unix(0, 0)},
					{Name: "testName1", End: time.Now()},
					{Name: "testName"},
				},
			},
			result: drMissingErr,
		},
		{
			facet: &FacetRequest{
				Field: "Numeric_Range_Missing_Failure",
				Size:  1,
				NumericRanges: []*numericRange{
					{Name: "testName2", Min: &value},
					{Name: "testName1", Max: &value},
					{Name: "testName"},
				},
			},
			result: nrMissingErr,
		},
		{
			facet: &FacetRequest{
				Field: "Numeric_And_DateRanges_Failure",
				Size:  1,
				NumericRanges: []*numericRange{
					{Name: "testName", Max: &value},
				},
				DateTimeRanges: []*dateTimeRange{
					{Name: "testName", End: time.Now()},
				},
			},
			result: drNrErr,
		},
		{
			facet: &FacetRequest{
				Field: "Numeric_Range_Name_Repeat_Failure",
				Size:  1,
				NumericRanges: []*numericRange{
					{Name: "testName", Min: &value},
					{Name: "testName", Max: &value},
				},
			},
			result: nrNameDupErr,
		},
		{
			facet: &FacetRequest{
				Field: "Date_Range_Name_Repeat_Failure",
				Size:  1,
				DateTimeRanges: []*dateTimeRange{
					{Name: "testName", Start: time.Unix(0, 0)},
					{Name: "testName", End: time.Now()},
				},
			},
			result: drNameDupErr,
		},
	}

	for _, test := range tests {
		result := test.facet.Validate()
		if !reflect.DeepEqual(result, test.result) {
			t.Errorf("expected %#v, got %#v", test.result, result)
		}
	}

}

func TestSearchResultFacetsMerge(t *testing.T) {
	lowmed := "2010-01-01"
	medhi := "2011-01-01"
	hihigher := "2012-01-01"

	fr := &search.FacetResult{
		Field:   "birthday",
		Total:   100,
		Missing: 25,
		Other:   25,
		DateRanges: []*search.DateRangeFacet{
			{
				Name:  "low",
				End:   &lowmed,
				Count: 25,
			},
			{
				Name:  "med",
				Count: 24,
				Start: &lowmed,
				End:   &medhi,
			},
			{
				Name:  "hi",
				Count: 1,
				Start: &medhi,
				End:   &hihigher,
			},
		},
	}
	frs := search.FacetResults{
		"birthdays": fr,
	}

	l := &SearchResult{
		Status: &SearchStatus{
			Total:      10,
			Successful: 1,
			Errors:     make(map[string]error),
		},
		Total:    10,
		MaxScore: 1,
	}

	r := &SearchResult{
		Status: &SearchStatus{
			Total:      1,
			Successful: 1,
			Errors:     make(map[string]error),
		},
		Total:    1,
		MaxScore: 2,
		Facets:   frs,
	}

	expected := &SearchResult{
		Status: &SearchStatus{
			Total:      11,
			Successful: 2,
			Errors:     make(map[string]error),
		},
		Total:    11,
		MaxScore: 2,
		Facets:   frs,
	}

	l.Merge(r)

	if !reflect.DeepEqual(l, expected) {
		t.Errorf("expected %#v, got %#v", expected, l)
	}
}

func TestMemoryNeededForSearchResult(t *testing.T) {
	query := NewTermQuery("blah")
	req := NewSearchRequest(query)

	var sr SearchResult
	expect := sr.Size()
	var dm search.DocumentMatch
	expect += 10 * dm.Size()

	estimate := MemoryNeededForSearchResult(req)
	if estimate != uint64(expect) {
		t.Errorf("estimate not what is expected: %v != %v", estimate, expect)
	}
}

// https://github.com/blevesearch/bleve/issues/954
func TestNestedBooleanSearchers(t *testing.T) {
	// create an index with a custom analyzer
	idxMapping := NewIndexMapping()
	if err := idxMapping.AddCustomAnalyzer("3xbla", map[string]interface{}{
		"type":          custom.Name,
		"tokenizer":     whitespace.Name,
		"token_filters": []interface{}{lowercase.Name, "stop_en"},
	}); err != nil {
		t.Fatal(err)
	}

	idxMapping.DefaultAnalyzer = "3xbla"

	tmpIndexPath := createTmpIndexPath(t)
	defer cleanupTmpIndexPath(t, tmpIndexPath)

	idx, err := New(tmpIndexPath, idxMapping)
	if err != nil {
		t.Fatal(err)
	}

	defer func() {
		err = idx.Close()
		if err != nil {
			t.Fatal(err)
		}
	}()

	// create and insert documents as a batch
	batch := idx.NewBatch()
	matches := 0
	for i := 0; i < 100; i++ {
		hostname := fmt.Sprintf("planner_hostname_%d", i%5)
		metadata := map[string]string{"region": fmt.Sprintf("planner_us-east-%d", i%5)}

		// Expected matches
		if (hostname == "planner_hostname_1" || hostname == "planner_hostname_2") &&
			metadata["region"] == "planner_us-east-1" {
			matches++
		}

		doc := document.NewDocument(strconv.Itoa(i))
		doc.Fields = []document.Field{
			document.NewTextFieldCustom("hostname", []uint64{}, []byte(hostname),
				index.IndexField,
				&analysis.DefaultAnalyzer{
					Tokenizer: single.NewSingleTokenTokenizer(),
					TokenFilters: []analysis.TokenFilter{
						lowercase.NewLowerCaseFilter(),
					},
				},
			),
		}
		for k, v := range metadata {
			doc.AddField(document.NewTextFieldWithIndexingOptions(
				fmt.Sprintf("metadata.%s", k), []uint64{}, []byte(v), index.IndexField))
		}
		doc.CompositeFields = []*document.CompositeField{
			document.NewCompositeFieldWithIndexingOptions(
				"_all", true, []string{"text"}, []string{},
				index.IndexField|index.IncludeTermVectors),
		}

		if err = batch.IndexAdvanced(doc); err != nil {
			t.Fatal(err)
		}
	}

	if err = idx.Batch(batch); err != nil {
		t.Fatal(err)
	}

	que, err := query.ParseQuery([]byte(
		`{
			"conjuncts": [
			{
				"must": {
					"conjuncts": [
					{
						"disjuncts": [
						{
							"match": "planner_hostname_1",
							"field": "hostname"
						},
						{
							"match": "planner_hostname_2",
							"field": "hostname"
						}
						]
					}
					]
				}
			},
			{
				"must": {
					"conjuncts": [
					{
						"match": "planner_us-east-1",
						"field": "metadata.region"
					}
					]
				}
			}
			]
		}`,
	))
	if err != nil {
		t.Fatal(err)
	}

	req := NewSearchRequest(que)
	req.Size = 100
	req.Fields = []string{"hostname", "metadata.region"}
	searchResults, err := idx.Search(req)
	if err != nil {
		t.Fatal(err)
	}
	if matches != len(searchResults.Hits) {
		t.Fatalf("Unexpected result set, %v != %v", matches, len(searchResults.Hits))
	}
}

func TestNestedBooleanMustNotSearcherUpsidedown(t *testing.T) {
	tmpIndexPath := createTmpIndexPath(t)
	defer cleanupTmpIndexPath(t, tmpIndexPath)

	// create an index with default settings
	idxMapping := NewIndexMapping()
	idx, err := New(tmpIndexPath, idxMapping)
	if err != nil {
		t.Fatal(err)
	}

	defer func() {
		err = idx.Close()
		if err != nil {
			t.Fatal(err)
		}
	}()

	// create and insert documents as a batch
	batch := idx.NewBatch()

	docs := []struct {
		id              string
		hasRole         bool
		investigationId string
	}{
		{
			id:              "1@1",
			hasRole:         true,
			investigationId: "1",
		},
		{
			id:              "1@2",
			hasRole:         false,
			investigationId: "2",
		},
		{
			id:              "2@1",
			hasRole:         true,
			investigationId: "1",
		},
		{
			id:              "2@2",
			hasRole:         false,
			investigationId: "2",
		},
		{
			id:              "3@1",
			hasRole:         true,
			investigationId: "1",
		},
		{
			id:              "3@2",
			hasRole:         false,
			investigationId: "2",
		},
		{
			id:              "4@1",
			hasRole:         true,
			investigationId: "1",
		},
		{
			id:              "5@1",
			hasRole:         true,
			investigationId: "1",
		},
		{
			id:              "6@1",
			hasRole:         true,
			investigationId: "1",
		},
		{
			id:              "7@1",
			hasRole:         true,
			investigationId: "1",
		},
	}

	for i := 0; i < len(docs); i++ {
		doc := document.NewDocument(docs[i].id)
		doc.Fields = []document.Field{
			document.NewTextField("id", []uint64{}, []byte(docs[i].id)),
			document.NewBooleanField("hasRole", []uint64{}, docs[i].hasRole),
			document.NewTextField("investigationId", []uint64{}, []byte(docs[i].investigationId)),
		}

		doc.CompositeFields = []*document.CompositeField{
			document.NewCompositeFieldWithIndexingOptions(
				"_all", true, []string{"text"}, []string{},
				index.IndexField|index.IncludeTermVectors),
		}

		if err = batch.IndexAdvanced(doc); err != nil {
			t.Fatal(err)
		}
	}

	if err = idx.Batch(batch); err != nil {
		t.Fatal(err)
	}

	tq := NewTermQuery("1")
	tq.SetField("investigationId")
	// using must not, for cases that the field did not exists at all
	hasRole := NewBoolFieldQuery(true)
	hasRole.SetField("hasRole")
	noRole := NewBooleanQuery()
	noRole.AddMustNot(hasRole)
	oneRolesOrNoRoles := NewBooleanQuery()
	oneRolesOrNoRoles.AddShould(noRole)
	oneRolesOrNoRoles.SetMinShould(1)
	q := NewConjunctionQuery(tq, oneRolesOrNoRoles)

	sr := NewSearchRequestOptions(q, 100, 0, false)
	sr.Fields = []string{"hasRole"}
	sr.Highlight = NewHighlight()

	res, err := idx.Search(sr)
	if err != nil {
		t.Fatal(err)
	}
	if res.Total != 0 {
		t.Fatalf("Unexpected result, %v != 0", res.Total)
	}
}

func TestSearchScorchOverEmptyKeyword(t *testing.T) {
	defaultIndexType := Config.DefaultIndexType
	Config.DefaultIndexType = scorch.Name

	dmap := mapping.NewDocumentMapping()
	dmap.DefaultAnalyzer = standard.Name

	fm := mapping.NewTextFieldMapping()
	fm.Analyzer = keyword.Name

	fm1 := mapping.NewTextFieldMapping()
	fm1.Analyzer = standard.Name

	dmap.AddFieldMappingsAt("id", fm)
	dmap.AddFieldMappingsAt("name", fm1)

	imap := mapping.NewIndexMapping()
	imap.DefaultMapping = dmap
	imap.DefaultAnalyzer = standard.Name

	tmpIndexPath := createTmpIndexPath(t)
	defer cleanupTmpIndexPath(t, tmpIndexPath)

	idx, err := New(tmpIndexPath, imap)
	if err != nil {
		t.Fatal(err)
	}

	defer func() {
		err = idx.Close()
		if err != nil {
			t.Fatal(err)
		}

		Config.DefaultIndexType = defaultIndexType
	}()

	for i := 0; i < 10; i++ {
		err = idx.Index(fmt.Sprint(i), map[string]string{"name": fmt.Sprintf("test%d", i), "id": ""})
		if err != nil {
			t.Fatal(err)
		}
	}

	count, err := idx.DocCount()
	if err != nil {
		t.Fatal(err)
	}
	if count != 10 {
		t.Fatalf("Unexpected doc count: %v, expected 10", count)
	}

	q := query.NewWildcardQuery("test*")
	sr := NewSearchRequestOptions(q, 40, 0, false)
	res, err := idx.Search(sr)
	if err != nil {
		t.Fatal(err)
	}
	if res.Total != 10 {
		t.Fatalf("Unexpected search hits: %v, expected 10", res.Total)
	}
}

func TestMultipleNestedBooleanMustNotSearchersOnScorch(t *testing.T) {
	defaultIndexType := Config.DefaultIndexType
	Config.DefaultIndexType = scorch.Name

	tmpIndexPath := createTmpIndexPath(t)
	defer cleanupTmpIndexPath(t, tmpIndexPath)

	// create an index with default settings
	idxMapping := NewIndexMapping()
	idx, err := New(tmpIndexPath, idxMapping)
	if err != nil {
		t.Fatal(err)
	}

	defer func() {
		err = idx.Close()
		if err != nil {
			t.Fatal(err)
		}

		Config.DefaultIndexType = defaultIndexType
	}()

	// create and insert documents as a batch
	batch := idx.NewBatch()

	doc := document.NewDocument("1-child-0")
	doc.Fields = []document.Field{
		document.NewTextField("id", []uint64{}, []byte("1-child-0")),
		document.NewBooleanField("hasRole", []uint64{}, false),
		document.NewTextField("roles", []uint64{}, []byte("R1")),
		document.NewNumericField("type", []uint64{}, 0),
	}
	doc.CompositeFields = []*document.CompositeField{
		document.NewCompositeFieldWithIndexingOptions(
			"_all", true, []string{"text"}, []string{},
			index.IndexField|index.IncludeTermVectors),
	}

	if err = batch.IndexAdvanced(doc); err != nil {
		t.Fatal(err)
	}

	docs := []struct {
		id      string
		hasRole bool
		typ     int
	}{
		{
			id:      "16d6fa37-48fd-4dea-8b3d-a52bddf73951",
			hasRole: false,
			typ:     9,
		},
		{
			id:      "18fa9eb2-8b1f-46f0-8b56-b4c551213f78",
			hasRole: false,
			typ:     9,
		},
		{
			id:      "3085855b-d74b-474a-86c3-9bf3e4504382",
			hasRole: false,
			typ:     9,
		},
		{
			id:      "38ef5d28-0f85-4fb0-8a94-dd20751c3364",
			hasRole: false,
			typ:     9,
		},
	}

	for i := 0; i < len(docs); i++ {
		doc := document.NewDocument(docs[i].id)
		doc.Fields = []document.Field{
			document.NewTextField("id", []uint64{}, []byte(docs[i].id)),
			document.NewBooleanField("hasRole", []uint64{}, docs[i].hasRole),
			document.NewNumericField("type", []uint64{}, float64(docs[i].typ)),
		}

		doc.CompositeFields = []*document.CompositeField{
			document.NewCompositeFieldWithIndexingOptions(
				"_all", true, []string{"text"}, []string{},
				index.IndexField|index.IncludeTermVectors),
		}

		if err = batch.IndexAdvanced(doc); err != nil {
			t.Fatal(err)
		}
	}

	if err = idx.Batch(batch); err != nil {
		t.Fatal(err)
	}

	batch = idx.NewBatch()

	// Update 1st doc
	doc = document.NewDocument("1-child-0")
	doc.Fields = []document.Field{
		document.NewTextField("id", []uint64{}, []byte("1-child-0")),
		document.NewBooleanField("hasRole", []uint64{}, false),
		document.NewNumericField("type", []uint64{}, 0),
	}
	doc.CompositeFields = []*document.CompositeField{
		document.NewCompositeFieldWithIndexingOptions(
			"_all", true, []string{"text"}, []string{},
			index.IndexField|index.IncludeTermVectors),
	}

	if err = batch.IndexAdvanced(doc); err != nil {
		t.Fatal(err)
	}

	if err = idx.Batch(batch); err != nil {
		t.Fatal(err)
	}

	inclusive := true
	val := float64(9)
	q := query.NewNumericRangeInclusiveQuery(&val, &val, &inclusive, &inclusive)
	q.SetField("type")
	initialQuery := query.NewBooleanQuery(nil, nil, []query.Query{q})

	// using must not, for cases that the field did not exists at all
	hasRole := NewBoolFieldQuery(true)
	hasRole.SetField("hasRole")
	noRole := NewBooleanQuery()
	noRole.AddMustNot(hasRole)

	rq := query.NewBooleanQuery([]query.Query{initialQuery, noRole}, nil, nil)

	sr := NewSearchRequestOptions(rq, 100, 0, false)
	sr.Fields = []string{"id", "hasRole", "type"}
	sr.Highlight = NewHighlight()

	res, err := idx.Search(sr)
	if err != nil {
		t.Fatal(err)
	}

	if res.Total != 1 {
		t.Fatalf("Unexpected result, %v != 1", res.Total)
	}
}

func testBooleanMustNotSearcher(t *testing.T, indexName string) {
	tmpIndexPath := createTmpIndexPath(t)
	defer cleanupTmpIndexPath(t, tmpIndexPath)

	im := NewIndexMapping()
	idx, err := NewUsing(tmpIndexPath, im, indexName, Config.DefaultKVStore, nil)
	if err != nil {
		t.Fatal(err)
	}

	defer func() {
		err = idx.Close()
		if err != nil {
			t.Fatal(err)
		}
	}()

	docs := []struct {
		Name    string
		HasRole bool
	}{
		{
			Name: "13900",
		},
		{
			Name: "13901",
		},
		{
			Name: "13965",
		},
		{
			Name:    "13966",
			HasRole: true,
		},
		{
			Name:    "13967",
			HasRole: true,
		},
	}

	for _, doc := range docs {
		err := idx.Index(doc.Name, doc)
		if err != nil {
			t.Fatal(err)
		}
	}

	lhs := NewDocIDQuery([]string{"13965", "13966", "13967"})
	hasRole := NewBoolFieldQuery(true)
	hasRole.SetField("HasRole")
	rhs := NewBooleanQuery()
	rhs.AddMustNot(hasRole)

	var compareLeftRightAndConjunction = func(idx Index, left, right query.Query) error {
		// left
		lr := NewSearchRequestOptions(left, 100, 0, false)
		lres, err := idx.Search(lr)
		if err != nil {
			return fmt.Errorf("error left: %v", err)
		}
		lresIds := map[string]struct{}{}
		for i := range lres.Hits {
			lresIds[lres.Hits[i].ID] = struct{}{}
		}
		// right
		rr := NewSearchRequestOptions(right, 100, 0, false)
		rres, err := idx.Search(rr)
		if err != nil {
			return fmt.Errorf("error right: %v", err)
		}
		rresIds := map[string]struct{}{}
		for i := range rres.Hits {
			rresIds[rres.Hits[i].ID] = struct{}{}
		}
		// conjunction
		cr := NewSearchRequestOptions(NewConjunctionQuery(left, right), 100, 0, false)
		cres, err := idx.Search(cr)
		if err != nil {
			return fmt.Errorf("error conjunction: %v", err)
		}
		for i := range cres.Hits {
			if _, ok := lresIds[cres.Hits[i].ID]; ok {
				if _, ok := rresIds[cres.Hits[i].ID]; !ok {
					return fmt.Errorf("error id %s missing from right", cres.Hits[i].ID)
				}
			} else {
				return fmt.Errorf("error id %s missing from left", cres.Hits[i].ID)
			}
		}
		return nil
	}

	err = compareLeftRightAndConjunction(idx, lhs, rhs)
	if err != nil {
		t.Fatal(err)
	}
}

func TestBooleanMustNotSearcherUpsidedown(t *testing.T) {
	testBooleanMustNotSearcher(t, upsidedown.Name)
}

func TestBooleanMustNotSearcherScorch(t *testing.T) {
	testBooleanMustNotSearcher(t, scorch.Name)
}

func TestQueryStringEmptyConjunctionSearcher(t *testing.T) {
	mapping := NewIndexMapping()
	mapping.DefaultAnalyzer = keyword.Name
	index, err := NewMemOnly(mapping)
	if err != nil {
		t.Fatal(err)
	}
	defer func() {
		_ = index.Close()
	}()

	query := NewQueryStringQuery("foo:bar +baz:\"\"")
	searchReq := NewSearchRequest(query)

	_, _ = index.Search(searchReq)
}

func TestDisjunctionQueryIncorrectMin(t *testing.T) {
	tmpIndexPath := createTmpIndexPath(t)
	defer cleanupTmpIndexPath(t, tmpIndexPath)

	// create an index with default settings
	idxMapping := NewIndexMapping()
	idx, err := New(tmpIndexPath, idxMapping)
	if err != nil {
		t.Fatal(err)
	}
	defer func() {
		err = idx.Close()
		if err != nil {
			t.Fatal(err)
		}
	}()

	// create and insert documents as a batch
	batch := idx.NewBatch()
	docs := []struct {
		field1 string
		field2 int
	}{
		{
			field1: "one",
			field2: 1,
		},
		{
			field1: "two",
			field2: 2,
		},
	}

	for i := 0; i < len(docs); i++ {
		doc := document.NewDocument(strconv.Itoa(docs[i].field2))
		doc.Fields = []document.Field{
			document.NewTextField("field1", []uint64{}, []byte(docs[i].field1)),
			document.NewNumericField("field2", []uint64{}, float64(docs[i].field2)),
		}
		doc.CompositeFields = []*document.CompositeField{
			document.NewCompositeFieldWithIndexingOptions(
				"_all", true, []string{"text"}, []string{},
				index.IndexField|index.IncludeTermVectors),
		}
		if err = batch.IndexAdvanced(doc); err != nil {
			t.Fatal(err)
		}
	}

	if err = idx.Batch(batch); err != nil {
		t.Fatal(err)
	}

	tq := NewTermQuery("one")
	dq := NewDisjunctionQuery(tq)
	dq.SetMin(2)
	sr := NewSearchRequestOptions(dq, 1, 0, false)
	res, err := idx.Search(sr)
	if err != nil {
		t.Fatal(err)
	}

	if res.Total > 0 {
		t.Fatalf("Expected 0 matches as disjunction query contains a single clause"+
			" but got: %v", res.Total)
	}
}

func TestMatchQueryPartialMatch(t *testing.T) {
	tmpIndexPath := createTmpIndexPath(t)
	defer cleanupTmpIndexPath(t, tmpIndexPath)
	idx, err := New(tmpIndexPath, NewIndexMapping())
	if err != nil {
		t.Fatal(err)
	}
	defer func() {
		err = idx.Close()
		if err != nil {
			t.Fatal(err)
		}
	}()
	doc1 := map[string]interface{}{
		"description": "Patrick is first name Stewart is last name",
	}
	doc2 := map[string]interface{}{
		"description": "Manager given name is Patrick",
	}
	batch := idx.NewBatch()
	if err = batch.Index("doc1", doc1); err != nil {
		t.Fatal(err)
	}
	if err = batch.Index("doc2", doc2); err != nil {
		t.Fatal(err)
	}
	if err = idx.Batch(batch); err != nil {
		t.Fatal(err)
	}
	// Test 1 - Both Docs hit, doc 1 = Full Match and doc 2 = Partial Match
	mq1 := NewMatchQuery("patrick stewart")
	mq1.SetField("description")

	sr := NewSearchRequest(mq1)
	res, err := idx.Search(sr)
	if err != nil {
		t.Fatal(err)
	}
	if res.Total != 2 {
		t.Errorf("Expected 2 results, but got: %v", res.Total)
	}
	for _, hit := range res.Hits {
		if hit.ID == "doc1" && hit.PartialMatch {
			t.Errorf("Expected doc1 to be a full match")
		}
		if hit.ID == "doc2" && !hit.PartialMatch {
			t.Errorf("Expected doc2 to be a partial match")
		}
	}

	// Test 2 - Both Docs hit, doc 1 = Partial Match and doc 2 = Full Match
	mq2 := NewMatchQuery("paltric manner")
	mq2.SetField("description")
	mq2.SetFuzziness(2)

	sr = NewSearchRequest(mq2)
	res, err = idx.Search(sr)
	if err != nil {
		t.Fatal(err)
	}
	if res.Total != 2 {
		t.Errorf("Expected 2 results, but got: %v", res.Total)
	}
	for _, hit := range res.Hits {
		if hit.ID == "doc1" && !hit.PartialMatch {
			t.Errorf("Expected doc1 to be a partial match")
		}
		if hit.ID == "doc2" && hit.PartialMatch {
			t.Errorf("Expected doc2 to be a full match")
		}
	}
	// Test 3 - Two Docs hits, both full match
	mq3 := NewMatchQuery("patrick")
	mq3.SetField("description")

	sr = NewSearchRequest(mq3)
	res, err = idx.Search(sr)
	if err != nil {
		t.Fatal(err)
	}
	if res.Total != 2 {
		t.Errorf("Expected 2 results, but got: %v", res.Total)
	}
	for _, hit := range res.Hits {
		if hit.ID == "doc1" && hit.PartialMatch {
			t.Errorf("Expected doc1 to be a full match")
		}
		if hit.ID == "doc2" && hit.PartialMatch {
			t.Errorf("Expected doc2 to be a full match")
		}
	}
	// Test 4 - Two Docs hits, both partial match
	mq4 := NewMatchQuery("patrick stewart manager")
	mq4.SetField("description")

	sr = NewSearchRequest(mq4)
	res, err = idx.Search(sr)
	if err != nil {
		t.Fatal(err)
	}
	if res.Total != 2 {
		t.Errorf("Expected 2 results, but got: %v", res.Total)
	}
	for _, hit := range res.Hits {
		if hit.ID == "doc1" && !hit.PartialMatch {
			t.Errorf("Expected doc1 to be a partial match")
		}
		if hit.ID == "doc2" && !hit.PartialMatch {
			t.Errorf("Expected doc2 to be a partial match")
		}
	}

	// Test 5 - Match Query AND operator always results in full match
	mq5 := NewMatchQuery("patrick stewart")
	mq5.SetField("description")
	mq5.SetOperator(1)

	sr = NewSearchRequest(mq5)
	res, err = idx.Search(sr)
	if err != nil {
		t.Fatal(err)
	}
	if res.Total != 1 {
		t.Errorf("Expected 1 result, but got: %v", res.Total)
	}
	if res.Hits[0].ID == "doc2" || res.Hits[0].PartialMatch {
		t.Errorf("Expected doc1 to be a full match")
	}
}

func TestBooleanShouldMinPropagation(t *testing.T) {
	tmpIndexPath := createTmpIndexPath(t)
	defer cleanupTmpIndexPath(t, tmpIndexPath)

	idx, err := New(tmpIndexPath, NewIndexMapping())
	if err != nil {
		t.Fatal(err)
	}

	defer func() {
		err = idx.Close()
		if err != nil {
			t.Fatal(err)
		}
	}()

	doc1 := map[string]interface{}{
		"dept": "queen",
		"name": "cersei lannister",
	}

	doc2 := map[string]interface{}{
		"dept": "kings guard",
		"name": "jaime lannister",
	}

	batch := idx.NewBatch()

	if err = batch.Index("doc1", doc1); err != nil {
		t.Fatal(err)
	}

	if err = batch.Index("doc2", doc2); err != nil {
		t.Fatal(err)
	}

	if err = idx.Batch(batch); err != nil {
		t.Fatal(err)
	}

	// term dictionaries in the index for field..
	//  dept: queen kings guard
	//  name: cersei jaime lannister

	// the following match query would match doc2
	mq1 := NewMatchQuery("kings guard")
	mq1.SetField("dept")

	// the following match query would match both doc1 and doc2,
	// as both docs share common lastname
	mq2 := NewMatchQuery("jaime lannister")
	mq2.SetField("name")

	bq := NewBooleanQuery()
	bq.AddShould(mq1)
	bq.AddMust(mq2)

	sr := NewSearchRequest(bq)
	res, err := idx.Search(sr)
	if err != nil {
		t.Fatal(err)
	}

	if res.Total != 2 {
		t.Errorf("Expected 2 results, but got: %v", res.Total)
	}
}

func TestDisjunctionMinPropagation(t *testing.T) {
	tmpIndexPath := createTmpIndexPath(t)
	defer cleanupTmpIndexPath(t, tmpIndexPath)

	idx, err := New(tmpIndexPath, NewIndexMapping())
	if err != nil {
		t.Fatal(err)
	}

	defer func() {
		err = idx.Close()
		if err != nil {
			t.Fatal(err)
		}
	}()

	doc1 := map[string]interface{}{
		"dept": "finance",
		"name": "xyz",
	}

	doc2 := map[string]interface{}{
		"dept": "marketing",
		"name": "xyz",
	}

	doc3 := map[string]interface{}{
		"dept": "engineering",
		"name": "abc",
	}

	batch := idx.NewBatch()

	if err = batch.Index("doc1", doc1); err != nil {
		t.Fatal(err)
	}

	if err = batch.Index("doc2", doc2); err != nil {
		t.Fatal(err)
	}

	if err = batch.Index("doc3", doc3); err != nil {
		t.Fatal(err)
	}

	if err = idx.Batch(batch); err != nil {
		t.Fatal(err)
	}

	mq1 := NewMatchQuery("finance")
	mq2 := NewMatchQuery("marketing")
	dq := NewDisjunctionQuery(mq1, mq2)
	dq.SetMin(3)

	dq2 := NewDisjunctionQuery(dq)
	dq2.SetMin(1)

	sr := NewSearchRequest(dq2)
	res, err := idx.Search(sr)
	if err != nil {
		t.Fatal(err)
	}

	if res.Total != 0 {
		t.Fatalf("Expect 0 results, but got: %v", res.Total)
	}
}

func TestDuplicateLocationsIssue1168(t *testing.T) {
	fm1 := NewTextFieldMapping()
	fm1.Analyzer = keyword.Name
	fm1.Name = "name1"

	dm := NewDocumentStaticMapping()
	dm.AddFieldMappingsAt("name", fm1)

	m := NewIndexMapping()
	m.DefaultMapping = dm

	idx, err := NewMemOnly(m)
	if err != nil {
		t.Fatalf("bleve new err: %v", err)
	}

	err = idx.Index("x", map[string]interface{}{
		"name": "marty",
	})
	if err != nil {
		t.Fatalf("bleve index err: %v", err)
	}

	q1 := NewTermQuery("marty")
	q2 := NewTermQuery("marty")
	dq := NewDisjunctionQuery(q1, q2)

	sreq := NewSearchRequest(dq)
	sreq.Fields = []string{"*"}
	sreq.Highlight = NewHighlightWithStyle(html.Name)

	sres, err := idx.Search(sreq)
	if err != nil {
		t.Fatalf("bleve search err: %v", err)
	}
	if len(sres.Hits[0].Locations["name1"]["marty"]) != 1 {
		t.Fatalf("duplicate marty")
	}
}

func TestBooleanMustSingleMatchNone(t *testing.T) {
	idxMapping := NewIndexMapping()
	if err := idxMapping.AddCustomTokenFilter(length.Name, map[string]interface{}{
		"min":  3.0,
		"max":  5.0,
		"type": length.Name,
	}); err != nil {
		t.Fatal(err)
	}
	if err := idxMapping.AddCustomAnalyzer("custom1", map[string]interface{}{
		"type":          "custom",
		"tokenizer":     "single",
		"token_filters": []interface{}{length.Name},
	}); err != nil {
		t.Fatal(err)
	}

	idxMapping.DefaultAnalyzer = "custom1"

	tmpIndexPath := createTmpIndexPath(t)
	defer cleanupTmpIndexPath(t, tmpIndexPath)

	idx, err := New(tmpIndexPath, idxMapping)
	if err != nil {
		t.Fatal(err)
	}

	defer func() {
		err = idx.Close()
		if err != nil {
			t.Fatal(err)
		}
	}()

	doc := map[string]interface{}{
		"languages_known": "Dutch",
		"dept":            "Sales",
	}

	batch := idx.NewBatch()
	if err = batch.Index("doc", doc); err != nil {
		t.Fatal(err)
	}

	if err = idx.Batch(batch); err != nil {
		t.Fatal(err)
	}

	// this is a successful match
	matchSales := NewMatchQuery("Sales")
	matchSales.SetField("dept")

	// this would spin off a MatchNoneSearcher as the
	// token filter rules out the word "French"
	matchFrench := NewMatchQuery("French")
	matchFrench.SetField("languages_known")

	bq := NewBooleanQuery()
	bq.AddShould(matchSales)
	bq.AddMust(matchFrench)

	sr := NewSearchRequest(bq)
	res, err := idx.Search(sr)
	if err != nil {
		t.Fatal(err)
	}

	if res.Total != 0 {
		t.Fatalf("Expected 0 results but got: %v", res.Total)
	}
}

func TestBooleanMustNotSingleMatchNone(t *testing.T) {
	idxMapping := NewIndexMapping()
	if err := idxMapping.AddCustomTokenFilter(shingle.Name, map[string]interface{}{
		"min":  3.0,
		"max":  5.0,
		"type": shingle.Name,
	}); err != nil {
		t.Fatal(err)
	}
	if err := idxMapping.AddCustomAnalyzer("custom1", map[string]interface{}{
		"type":          "custom",
		"tokenizer":     "unicode",
		"token_filters": []interface{}{shingle.Name},
	}); err != nil {
		t.Fatal(err)
	}

	idxMapping.DefaultAnalyzer = "custom1"

	tmpIndexPath := createTmpIndexPath(t)
	defer cleanupTmpIndexPath(t, tmpIndexPath)

	idx, err := New(tmpIndexPath, idxMapping)
	if err != nil {
		t.Fatal(err)
	}

	defer func() {
		err = idx.Close()
		if err != nil {
			t.Fatal(err)
		}
	}()

	doc := map[string]interface{}{
		"languages_known": "Dutch",
		"dept":            "Sales",
	}

	batch := idx.NewBatch()
	if err = batch.Index("doc", doc); err != nil {
		t.Fatal(err)
	}

	if err = idx.Batch(batch); err != nil {
		t.Fatal(err)
	}

	// this is a successful match
	matchSales := NewMatchQuery("Sales")
	matchSales.SetField("dept")

	// this would spin off a MatchNoneSearcher as the
	// token filter rules out the word "Dutch"
	matchDutch := NewMatchQuery("Dutch")
	matchDutch.SetField("languages_known")

	matchEngineering := NewMatchQuery("Engineering")
	matchEngineering.SetField("dept")

	bq := NewBooleanQuery()
	bq.AddShould(matchSales)
	bq.AddMustNot(matchDutch, matchEngineering)

	sr := NewSearchRequest(bq)
	res, err := idx.Search(sr)
	if err != nil {
		t.Fatal(err)
	}

	if res.Total != 0 {
		t.Fatalf("Expected 0 results but got: %v", res.Total)
	}
}

func TestBooleanSearchBug1185(t *testing.T) {
	tmpIndexPath := createTmpIndexPath(t)
	defer cleanupTmpIndexPath(t, tmpIndexPath)

	of := NewTextFieldMapping()
	of.Analyzer = keyword.Name
	of.Name = "owner"

	dm := NewDocumentMapping()
	dm.AddFieldMappingsAt("owner", of)

	m := NewIndexMapping()
	m.DefaultMapping = dm

	idx, err := NewUsing(tmpIndexPath, m, "scorch", "scorch", nil)
	if err != nil {
		t.Fatal(err)
	}
	defer func() {
		err := idx.Close()
		if err != nil {
			t.Fatal(err)
		}
	}()

	err = idx.Index("17112", map[string]interface{}{
		"owner": "marty",
		"type":  "A Demo Type",
	})
	if err != nil {
		t.Fatal(err)
	}

	err = idx.Index("17139", map[string]interface{}{
		"type": "A Demo Type",
	})
	if err != nil {
		t.Fatal(err)
	}

	err = idx.Index("177777", map[string]interface{}{
		"type": "x",
	})
	if err != nil {
		t.Fatal(err)
	}
	err = idx.Index("177778", map[string]interface{}{
		"type": "A Demo Type",
	})
	if err != nil {
		t.Fatal(err)
	}

	err = idx.Index("17140", map[string]interface{}{
		"type": "A Demo Type",
	})
	if err != nil {
		t.Fatal(err)
	}

	err = idx.Index("17000", map[string]interface{}{
		"owner": "marty",
		"type":  "x",
	})
	if err != nil {
		t.Fatal(err)
	}

	err = idx.Index("17141", map[string]interface{}{
		"type": "A Demo Type",
	})
	if err != nil {
		t.Fatal(err)
	}

	err = idx.Index("17428", map[string]interface{}{
		"owner": "marty",
		"type":  "A Demo Type",
	})
	if err != nil {
		t.Fatal(err)
	}

	err = idx.Index("17113", map[string]interface{}{
		"owner": "marty",
		"type":  "x",
	})
	if err != nil {
		t.Fatal(err)
	}

	matchTypeQ := NewMatchPhraseQuery("A Demo Type")
	matchTypeQ.SetField("type")

	matchAnyOwnerRegQ := NewRegexpQuery(".+")
	matchAnyOwnerRegQ.SetField("owner")

	matchNoOwner := NewBooleanQuery()
	matchNoOwner.AddMustNot(matchAnyOwnerRegQ)

	notNoOwner := NewBooleanQuery()
	notNoOwner.AddMustNot(matchNoOwner)

	matchTypeAndNoOwner := NewConjunctionQuery()
	matchTypeAndNoOwner.AddQuery(matchTypeQ)
	matchTypeAndNoOwner.AddQuery(notNoOwner)

	req := NewSearchRequest(matchTypeAndNoOwner)
	res, err := idx.Search(req)
	if err != nil {
		t.Fatal(err)
	}

	// query 2
	matchTypeAndNoOwnerBoolean := NewBooleanQuery()
	matchTypeAndNoOwnerBoolean.AddMust(matchTypeQ)
	matchTypeAndNoOwnerBoolean.AddMustNot(matchNoOwner)

	req2 := NewSearchRequest(matchTypeAndNoOwnerBoolean)
	res2, err := idx.Search(req2)
	if err != nil {
		t.Fatal(err)
	}

	if len(res.Hits) != len(res2.Hits) {
		t.Fatalf("expected same number of hits, got: %d and %d", len(res.Hits), len(res2.Hits))
	}
}

func TestSearchScoreNone(t *testing.T) {
	tmpIndexPath := createTmpIndexPath(t)
	defer cleanupTmpIndexPath(t, tmpIndexPath)

	idx, err := NewUsing(tmpIndexPath, NewIndexMapping(), scorch.Name, Config.DefaultKVStore, nil)
	if err != nil {
		t.Fatal(err)
	}

	defer func() {
		err := idx.Close()
		if err != nil {
			t.Fatal(err)
		}
	}()

	doc := map[string]interface{}{
		"field1": "asd fgh jkl",
		"field2": "more content blah blah",
		"id":     "doc",
	}

	if err = idx.Index("doc", doc); err != nil {
		t.Fatal(err)
	}

	q := NewQueryStringQuery("content")
	sr := NewSearchRequest(q)
	sr.IncludeLocations = true
	sr.Score = "none"

	res, err := idx.Search(sr)
	if err != nil {
		t.Fatal(err)
	}

	if len(res.Hits) != 1 {
		t.Fatal("unexpected number of hits")
	}

	if len(res.Hits[0].Locations) != 1 {
		t.Fatal("unexpected locations for the hit")
	}

	if res.Hits[0].Score != 0 {
		t.Fatal("unexpected score for the hit")
	}
}

func TestGeoDistanceIssue1301(t *testing.T) {
	shopMapping := NewDocumentMapping()
	shopMapping.AddFieldMappingsAt("GEO", NewGeoPointFieldMapping())
	shopIndexMapping := NewIndexMapping()
	shopIndexMapping.DefaultMapping = shopMapping

	tmpIndexPath := createTmpIndexPath(t)
	defer cleanupTmpIndexPath(t, tmpIndexPath)

	idx, err := NewUsing(tmpIndexPath, shopIndexMapping, scorch.Name, Config.DefaultKVStore, nil)
	if err != nil {
		t.Fatal(err)
	}

	defer func() {
		err := idx.Close()
		if err != nil {
			t.Fatal(err)
		}
	}()

	for i, g := range []string{"wecpkbeddsmf", "wecpk8tne453", "wecpkb80s09t"} {
		if err = idx.Index(strconv.Itoa(i), map[string]interface{}{
			"ID":  i,
			"GEO": g,
		}); err != nil {
			t.Fatal(err)
		}
	}

	// Not setting "Field" for the following query, targets it against the _all
	// field and this is returning inconsistent results, when there's another
	// field indexed along with the geopoint which is numeric.
	// As reported in: https://github.com/blevesearch/bleve/issues/1301
	lat, lon := 22.371154, 114.112603
	q := NewGeoDistanceQuery(lon, lat, "1km")

	req := NewSearchRequest(q)
	sr, err := idx.Search(req)
	if err != nil {
		t.Fatal(err)
	}

	if sr.Total != 3 {
		t.Fatalf("Size expected: 3, actual %d\n", sr.Total)
	}
}

func TestSearchHighlightingWithRegexpReplacement(t *testing.T) {
	idxMapping := NewIndexMapping()
	if err := idxMapping.AddCustomCharFilter(regexp_char_filter.Name, map[string]interface{}{
		"regexp":  `([a-z])\s+(\d)`,
		"replace": "ooooo$1-$2",
		"type":    regexp_char_filter.Name,
	}); err != nil {
		t.Fatal(err)
	}
	if err := idxMapping.AddCustomAnalyzer("regexp_replace", map[string]interface{}{
		"type":      custom.Name,
		"tokenizer": "unicode",
		"char_filters": []string{
			regexp_char_filter.Name,
		},
	}); err != nil {
		t.Fatal(err)
	}

	idxMapping.DefaultAnalyzer = "regexp_replace"
	idxMapping.StoreDynamic = true

	tmpIndexPath := createTmpIndexPath(t)
	defer cleanupTmpIndexPath(t, tmpIndexPath)

	idx, err := NewUsing(tmpIndexPath, idxMapping, scorch.Name, Config.DefaultKVStore, nil)
	if err != nil {
		t.Fatal(err)
	}

	defer func() {
		err := idx.Close()
		if err != nil {
			t.Fatal(err)
		}
	}()

	doc := map[string]interface{}{
		"status": "fool 10",
	}

	batch := idx.NewBatch()
	if err = batch.Index("doc", doc); err != nil {
		t.Fatal(err)
	}

	if err = idx.Batch(batch); err != nil {
		t.Fatal(err)
	}

	query := NewMatchQuery("fool 10")
	sreq := NewSearchRequest(query)
	sreq.Fields = []string{"*"}
	sreq.Highlight = NewHighlightWithStyle(ansi.Name)

	sres, err := idx.Search(sreq)
	if err != nil {
		t.Fatal(err)
	}

	if sres.Total != 1 {
		t.Fatalf("Expected 1 hit, got: %v", sres.Total)
	}
}

func TestAnalyzerInheritance(t *testing.T) {
	tests := []struct {
		name       string
		mappingStr string
		doc        map[string]interface{}
		queryField string
		queryTerm  string
	}{
		{
			/*
				index_mapping: keyword
				default_mapping: ""
					-> child field (should inherit keyword)
			*/
			name: "Child field to inherit index mapping's default analyzer",
			mappingStr: `{"default_mapping":{"enabled":true,"dynamic":false,"properties":` +
				`{"city":{"enabled":true,"dynamic":false,"fields":[{"name":"city","type":"text",` +
				`"store":false,"index":true}]}}},"default_analyzer":"keyword"}`,
			doc:        map[string]interface{}{"city": "San Francisco"},
			queryField: "city",
			queryTerm:  "San Francisco",
		},
		{
			/*
				index_mapping: standard
				default_mapping: keyword
				    -> child field (should inherit keyword)
			*/
			name: "Child field to inherit default mapping's default analyzer",
			mappingStr: `{"default_mapping":{"enabled":true,"dynamic":false,"properties":` +
				`{"city":{"enabled":true,"dynamic":false,"fields":[{"name":"city","type":"text",` +
				`"index":true}]}},"default_analyzer":"keyword"},"default_analyzer":"standard"}`,
			doc:        map[string]interface{}{"city": "San Francisco"},
			queryField: "city",
			queryTerm:  "San Francisco",
		},
		{
			/*
				index_mapping: standard
				default_mapping: keyword (dynamic)
				    -> search over field to (should inherit keyword)
			*/
			name: "Child field to inherit default mapping's default analyzer",
			mappingStr: `{"default_mapping":{"enabled":true,"dynamic":true,"default_analyzer":"keyword"}` +
				`,"default_analyzer":"standard"}`,
			doc:        map[string]interface{}{"city": "San Francisco"},
			queryField: "city",
			queryTerm:  "San Francisco",
		},
		{
			/*
				index_mapping: standard
				default_mapping: keyword
				    -> child mapping: ""
					    -> child field: (should inherit keyword)
			*/
			name: "Nested child field to inherit default mapping's default analyzer",
			mappingStr: `{"default_mapping":{"enabled":true,"dynamic":false,"default_analyzer":` +
				`"keyword","properties":{"address":{"enabled":true,"dynamic":false,"properties":` +
				`{"city":{"enabled":true,"dynamic":false,"fields":[{"name":"city","type":"text",` +
				`"index":true}]}}}}},"default_analyzer":"standard"}`,
			doc: map[string]interface{}{
				"address": map[string]interface{}{"city": "San Francisco"},
			},
			queryField: "address.city",
			queryTerm:  "San Francisco",
		},
		{
			/*
				index_mapping: standard
				default_mapping: ""
				    -> child mapping: "keyword"
					    -> child mapping: ""
						    -> child field: (should inherit keyword)
			*/
			name: "Nested child field to inherit first child mapping's default analyzer",
			mappingStr: `{"default_mapping":{"enabled":true,"dynamic":false,"properties":` +
				`{"address":{"enabled":true,"dynamic":false,"default_analyzer":"keyword",` +
				`"properties":{"state":{"enabled":true,"dynamic":false,"properties":{"city":` +
				`{"enabled":true,"dynamic":false,"fields":[{"name":"city","type":"text",` +
				`"store":false,"index":true}]}}}}}}},"default_analyer":"standard"}`,
			doc: map[string]interface{}{
				"address": map[string]interface{}{
					"state": map[string]interface{}{"city": "San Francisco"},
				},
			},
			queryField: "address.state.city",
			queryTerm:  "San Francisco",
		},
	}

	for i := range tests {
		t.Run(fmt.Sprintf("%s", tests[i].name), func(t *testing.T) {
			idxMapping := NewIndexMapping()
			if err := idxMapping.UnmarshalJSON([]byte(tests[i].mappingStr)); err != nil {
				t.Fatal(err)
			}

			tmpIndexPath := createTmpIndexPath(t)
			idx, err := New(tmpIndexPath, idxMapping)
			if err != nil {
				t.Fatal(err)
			}

			defer func() {
				if err := idx.Close(); err != nil {
					t.Fatal(err)
				}
			}()

			if err = idx.Index("doc", tests[i].doc); err != nil {
				t.Fatal(err)
			}

			q := NewTermQuery(tests[i].queryTerm)
			q.SetField(tests[i].queryField)

			res, err := idx.Search(NewSearchRequest(q))
			if err != nil {
				t.Fatal(err)
			}

			if len(res.Hits) != 1 {
				t.Errorf("Unexpected number of hits: %v", len(res.Hits))
			}
		})
	}
}

func TestHightlightingWithHTMLCharacterFilter(t *testing.T) {
	idxMapping := NewIndexMapping()
	if err := idxMapping.AddCustomAnalyzer("custom-html", map[string]interface{}{
		"type":         custom.Name,
		"tokenizer":    "unicode",
		"char_filters": []interface{}{html_char_filter.Name},
	}); err != nil {
		t.Fatal(err)
	}

	fm := mapping.NewTextFieldMapping()
	fm.Analyzer = "custom-html"

	dmap := mapping.NewDocumentMapping()
	dmap.AddFieldMappingsAt("content", fm)

	idxMapping.DefaultMapping = dmap

	tmpIndexPath := createTmpIndexPath(t)
	defer cleanupTmpIndexPath(t, tmpIndexPath)

	idx, err := New(tmpIndexPath, idxMapping)
	if err != nil {
		t.Fatal(err)
	}

	defer func() {
		err = idx.Close()
		if err != nil {
			t.Fatal(err)
		}
	}()

	content := "<div> Welcome to blevesearch. </div>"
	if err = idx.Index("doc", map[string]string{
		"content": content,
	}); err != nil {
		t.Fatal(err)
	}

	searchStr := "blevesearch"
	q := query.NewMatchQuery(searchStr)
	q.SetField("content")
	sr := NewSearchRequest(q)
	sr.IncludeLocations = true
	sr.Fields = []string{"*"}
	sr.Highlight = NewHighlightWithStyle(html.Name)
	searchResults, err := idx.Search(sr)
	if err != nil {
		t.Fatal(err)
	}

	if len(searchResults.Hits) != 1 ||
		len(searchResults.Hits[0].Locations["content"][searchStr]) != 1 {
		t.Fatalf("Expected 1 hit with 1 location")
	}

	expectedLocation := &search.Location{
		Pos:   3,
		Start: uint64(strings.Index(content, searchStr)),
		End:   uint64(strings.Index(content, searchStr) + len(searchStr)),
	}
	expectedFragment := "&lt;div&gt; Welcome to <mark>blevesearch</mark>. &lt;/div&gt;"

	gotLocation := searchResults.Hits[0].Locations["content"]["blevesearch"][0]
	gotFragment := searchResults.Hits[0].Fragments["content"][0]

	if !reflect.DeepEqual(expectedLocation, gotLocation) {
		t.Fatalf("Mismatch in locations, got: %v, expected: %v",
			gotLocation, expectedLocation)
	}

	if expectedFragment != gotFragment {
		t.Fatalf("Mismatch in fragment, got: %v, expected: %v",
			gotFragment, expectedFragment)
	}
}

func TestIPRangeQuery(t *testing.T) {
	idxMapping := NewIndexMapping()
	im := NewIPFieldMapping()
	dmap := mapping.NewDocumentMapping()
	dmap.AddFieldMappingsAt("ip_content", im)
	idxMapping.DefaultMapping = dmap

	tmpIndexPath := createTmpIndexPath(t)
	defer cleanupTmpIndexPath(t, tmpIndexPath)

	idx, err := New(tmpIndexPath, idxMapping)
	if err != nil {
		t.Fatal(err)
	}

	defer func() {
		err = idx.Close()
		if err != nil {
			t.Fatal(err)
		}
	}()

	ipContent := "192.168.10.11"
	if err = idx.Index("doc", map[string]string{
		"ip_content": ipContent,
	}); err != nil {
		t.Fatal(err)
	}

	q := query.NewIPRangeQuery("192.168.10.0/24")
	q.SetField("ip_content")
	sr := NewSearchRequest(q)

	searchResults, err := idx.Search(sr)
	if err != nil {
		t.Fatal(err)
	}

	if len(searchResults.Hits) != 1 ||
		searchResults.Hits[0].ID != "doc" {
		t.Fatal("Expected the 1 result - doc")
	}
}

func TestGeoShapePolygonContainsPoint(t *testing.T) {
	fm := mapping.NewGeoShapeFieldMapping()
	dmap := mapping.NewDocumentMapping()
	dmap.AddFieldMappingsAt("geometry", fm)

	idxMapping := NewIndexMapping()
	idxMapping.DefaultMapping = dmap

	tmpIndexPath := createTmpIndexPath(t)
	defer cleanupTmpIndexPath(t, tmpIndexPath)

	idx, err := New(tmpIndexPath, idxMapping)
	if err != nil {
		t.Fatal(err)
	}

	defer func() {
		err = idx.Close()
		if err != nil {
			t.Fatal(err)
		}
	}()

	// Polygon coordinates to be ordered in counter-clock-wise order
	// for the outer loop, and holes to follow clock-wise order.
	// See: https://www.rfc-editor.org/rfc/rfc7946.html#section-3.1.6

	one := []byte(`{
		"geometry":{
			"type":"Polygon",
			"coordinates":[[
				[4.8089,46.9307],
				[4.8223,46.8915],
				[4.8149,46.886],
				[4.8252,46.8647],
				[4.8305,46.8531],
				[4.8506,46.8509],
				[4.8574,46.8621],
				[4.8576,46.8769],
				[4.8753,46.8774],
				[4.8909,46.8519],
				[4.8837,46.8485],
				[4.9014,46.8318],
				[4.9067,46.8179],
				[4.8986,46.8122],
				[4.9081,46.7969],
				[4.9535,46.8254],
				[4.9577,46.8053],
				[5.0201,46.821],
				[5.0357,46.8207],
				[5.0656,46.8434],
				[5.0955,46.8411],
				[5.1149,46.8435],
				[5.1259,46.8395],
				[5.1433,46.8463],
				[5.1415,46.8589],
				[5.1533,46.873],
				[5.138,46.8843],
				[5.1525,46.9012],
				[5.1485,46.9165],
				[5.1582,46.926],
				[5.1882,46.9251],
				[5.2039,46.9129],
				[5.2223,46.9175],
				[5.2168,46.926],
				[5.2338,46.9316],
				[5.228,46.9505],
				[5.2078,46.9722],
				[5.2117,46.98],
				[5.1961,46.9783],
				[5.1663,46.9638],
				[5.1213,46.9634],
				[5.1086,46.9596],
				[5.0729,46.9604],
				[5.0731,46.9668],
				[5.0493,46.9817],
				[5.0034,46.9722],
				[4.9852,46.9585],
				[4.9479,46.9664],
				[4.8943,46.9663],
				[4.8937,46.951],
				[4.8534,46.9458],
				[4.8089,46.9307]
			]]
		}
	}`)

	two := []byte(`{
		"geometry":{
			"type":"Polygon",
			"coordinates":[[
				[2.2266,48.7816],
				[2.2266,48.7761],
				[2.2288,48.7745],
				[2.2717,48.7905],
				[2.2799,48.8109],
				[2.3013,48.8251],
				[2.2894,48.8283],
				[2.2726,48.8144],
				[2.2518,48.8164],
				[2.255,48.8101],
				[2.2348,48.7954],
				[2.2266,48.7816]
			]]
		}
	}`)

	var doc1, doc2 map[string]interface{}

	if err = json.Unmarshal(one, &doc1); err != nil {
		t.Fatal(err)
	}
	if err = idx.Index("doc1", doc1); err != nil {
		t.Fatal(err)
	}

	if err = json.Unmarshal(two, &doc2); err != nil {
		t.Fatal(err)
	}
	if err = idx.Index("doc2", doc2); err != nil {
		t.Fatal(err)
	}

	for testi, test := range []struct {
		coordinates []float64
		expectHits  []string
	}{
		{
			coordinates: []float64{5, 46.9},
			expectHits:  []string{"doc1"},
		},
		{
			coordinates: []float64{1.5, 48.2},
		},
	} {
		q, err := NewGeoShapeQuery(
			[][][][]float64{{{test.coordinates}}},
			geo.PointType,
			"contains",
		)
		if err != nil {
			t.Fatalf("test: %d, query err: %v", testi+1, err)
		}
		q.SetField("geometry")

		res, err := idx.Search(NewSearchRequest(q))
		if err != nil {
			t.Fatalf("test: %d, search err: %v", testi+1, err)
		}

		if len(res.Hits) != len(test.expectHits) {
			t.Errorf("test: %d, unexpected hits: %v", testi+1, len(res.Hits))
		}

	OUTER:
		for _, expect := range test.expectHits {
			for _, got := range res.Hits {
				if got.ID == expect {
					continue OUTER
				}
			}
			t.Errorf("test: %d, couldn't get: %v", testi+1, expect)
		}
	}
}

func TestAnalyzerInheritanceForDefaultDynamicMapping(t *testing.T) {
	tmpIndexPath := createTmpIndexPath(t)
	defer cleanupTmpIndexPath(t, tmpIndexPath)

	imap := mapping.NewIndexMapping()
	imap.DefaultMapping.DefaultAnalyzer = keyword.Name

	idx, err := New(tmpIndexPath, imap)
	if err != nil {
		t.Fatal(err)
	}
	defer func() {
		err = idx.Close()
		if err != nil {
			t.Fatal(err)
		}
	}()

	doc := map[string]interface{}{
		"fieldX": "AbCdEf",
	}

	if err = idx.Index("doc", doc); err != nil {
		t.Fatal(err)
	}

	// Match query to apply keyword analyzer to fieldX.
	mq := NewMatchQuery("AbCdEf")
	mq.SetField("fieldX")

	sr := NewSearchRequest(mq)
	results, err := idx.Search(sr)
	if err != nil {
		t.Fatal(err)
	}

	if len(results.Hits) != 1 {
		t.Fatalf("expected 1 hit, got %d", len(results.Hits))
	}
}

func TestCustomDateTimeParserLayoutValidation(t *testing.T) {
	flexiblegoName := flexible.Name
	sanitizedgoName := sanitized.Name
	imap := mapping.NewIndexMapping()
	correctConfig := map[string]interface{}{
		"type": sanitizedgoName,
		"layouts": []interface{}{
			// some custom layouts
			"2006-01-02 15:04:05.0000",
			"2006\\01\\02T03:04:05PM",
			"2006/01/02",
			"2006-01-02T15:04:05.999Z0700PMMST",
			"15:04:05.0000Z07:00 Monday",

			// standard layouts
			time.Layout,
			time.ANSIC,
			time.UnixDate,
			time.RubyDate,
			time.RFC822,
			time.RFC822Z,
			time.RFC850,
			time.RFC1123,
			time.RFC1123Z,
			time.RFC3339,
			time.RFC3339Nano,
			time.Kitchen,
			time.Stamp,
			time.StampMilli,
			time.StampMicro,
			time.StampNano,
			"2006-01-02 15:04:05", //time.DateTime
			"2006-01-02",          //time.DateOnly
			"15:04:05",            //time.TimeOnly

			// Corrected layouts to the incorrect ones below.
			"2006-01-02 03:04:05 -0700",
			"2006-01-02 15:04:05 -0700",
			"3:04PM",
			"2006-01-02 15:04:05.000 -0700 MST",
			"January 2 2006 3:04 PM",
			"02/Jan/06 3:04PM",
			"Mon 02 Jan 3:04:05 PM",
		},
	}

	// Correct layouts - sanitizedgo should work without errors.
	err := imap.AddCustomDateTimeParser("custDT", correctConfig)
	if err != nil {
		t.Fatalf("expected no error, got: %v", err)
	}
	// Flexiblego should work without errors as well.
	correctConfig["type"] = flexiblegoName
	err = imap.AddCustomDateTimeParser("custDT_Flexi", correctConfig)
	if err != nil {
		t.Fatalf("expected no error, got: %v", err)
	}

	incorrectLayouts := [][]interface{}{
		{
			"2000-03-31 01:33:51 +0300",
		},
		{
			"2006-01-02 15:04:51 +0300",
		},
		{
			"2000-03-31 01:33:05 +0300",
		},
		{
			"4:45PM",
		},
		{
			"2006-01-02 15:04:05.445 -0700 MST",
		},
		{
			"August 20 2001 8:55 AM",
		},
		{
			"28/Jul/23 12:48PM",
		},
		{
			"Tue 22 Aug 6:37:30 AM",
		},
	}

	// first check sanitizedgo, should throw error for each of the incorrect layouts.
	numExpectedErrors := len(incorrectLayouts)
	numActualErrors := 0
	for idx, badLayout := range incorrectLayouts {
		incorrectConfig := map[string]interface{}{
			"type":    sanitizedgoName,
			"layouts": badLayout,
		}
		err := imap.AddCustomDateTimeParser(fmt.Sprintf("%d_DT", idx), incorrectConfig)
		if err != nil {
			numActualErrors++
		}
	}
	// Expecting all layouts to be incorrect, since sanitizedgo is being used.
	if numActualErrors != numExpectedErrors {
		t.Fatalf("expected %d errors, got: %d", numExpectedErrors, numActualErrors)
	}

	// sanity test - flexiblego should still allow the incorrect layouts, for legacy purposes
	for idx, badLayout := range incorrectLayouts {
		incorrectConfig := map[string]interface{}{
			"type":    flexiblegoName,
			"layouts": badLayout,
		}
		err := imap.AddCustomDateTimeParser(fmt.Sprintf("%d_DT_Flexi", idx), incorrectConfig)
		if err != nil {
			t.Fatalf("expected no error, got: %v", err)
		}
	}
}

func TestDateRangeStringQuery(t *testing.T) {
	idxMapping := NewIndexMapping()

	err := idxMapping.AddCustomDateTimeParser("customDT", map[string]interface{}{
		"type": sanitized.Name,
		"layouts": []interface{}{
			"02/01/2006 15:04:05",
			"2006/01/02 3:04PM",
		},
	})

	if err != nil {
		t.Fatal(err)
	}

	err = idxMapping.AddCustomDateTimeParser("queryDT", map[string]interface{}{
		"type": sanitized.Name,
		"layouts": []interface{}{
			"02/01/2006 3:04PM",
		},
	})

	if err != nil {
		t.Fatal(err)
	}

	dtmap := NewDateTimeFieldMapping()
	dtmap.DateFormat = "customDT"
	idxMapping.DefaultMapping.AddFieldMappingsAt("date", dtmap)

	tmpIndexPath := createTmpIndexPath(t)
	defer cleanupTmpIndexPath(t, tmpIndexPath)

	idx, err := New(tmpIndexPath, idxMapping)
	if err != nil {
		t.Fatal(err)
	}
	defer func() {
		err = idx.Close()
		if err != nil {
			t.Fatal(err)
		}
	}()
	documents := map[string]map[string]interface{}{
		"doc1": {
			"date": "2001/08/20 6:00PM",
		},
		"doc2": {
			"date": "20/08/2001 18:00:20",
		},
		"doc3": {
			"date": "20/08/2001 18:10:00",
		},
		"doc4": {
			"date": "2001/08/20 6:15PM",
		},
		"doc5": {
			"date": "20/08/2001 18:20:00",
		},
	}

	batch := idx.NewBatch()
	for docID, doc := range documents {
		err := batch.Index(docID, doc)
		if err != nil {
			t.Fatal(err)
		}
	}
	err = idx.Batch(batch)
	if err != nil {
		t.Fatal(err)
	}

	type testResult struct {
		docID    string // doc ID of the hit
		hitField string // fields returned as part of the hit
	}

	type testStruct struct {
		start          string
		end            string
		field          string
		dateTimeParser string // name of the custom date time parser to use if nil, use QueryDateTimeParser
		includeStart   bool
		includeEnd     bool
		expectedHits   []testResult
		err            error
	}

	testQueries := []testStruct{
		// test cases with RFC3339 parser and toggling includeStart and includeEnd
		{
			start:        "2001-08-20T18:00:00",
			end:          "2001-08-20T18:10:00",
			field:        "date",
			includeStart: true,
			includeEnd:   true,
			expectedHits: []testResult{
				{
					docID:    "doc1",
					hitField: "2001/08/20 6:00PM",
				},
				{
					docID:    "doc2",
					hitField: "20/08/2001 18:00:20",
				},
				{
					docID:    "doc3",
					hitField: "20/08/2001 18:10:00",
				},
			},
		},
		{
			start:        "2001-08-20T18:00:00",
			end:          "2001-08-20T18:10:00",
			field:        "date",
			includeStart: false,
			includeEnd:   true,
			expectedHits: []testResult{
				{
					docID:    "doc2",
					hitField: "20/08/2001 18:00:20",
				},
				{
					docID:    "doc3",
					hitField: "20/08/2001 18:10:00",
				},
			},
		},
		{
			start:        "2001-08-20T18:00:00",
			end:          "2001-08-20T18:10:00",
			field:        "date",
			includeStart: false,
			includeEnd:   false,
			expectedHits: []testResult{
				{
					docID:    "doc2",
					hitField: "20/08/2001 18:00:20",
				},
			},
		},
		// test cases with custom parser and omitting start and end
		{
			start:          "20/08/2001 18:00:00",
			end:            "2001/08/20 6:10PM",
			field:          "date",
			dateTimeParser: "customDT",
			includeStart:   true,
			includeEnd:     true,
			expectedHits: []testResult{
				{
					docID:    "doc1",
					hitField: "2001/08/20 6:00PM",
				},
				{
					docID:    "doc2",
					hitField: "20/08/2001 18:00:20",
				},
				{
					docID:    "doc3",
					hitField: "20/08/2001 18:10:00",
				},
			},
		},
		{
			end:            "20/08/2001 18:15:00",
			field:          "date",
			dateTimeParser: "customDT",
			includeStart:   true,
			includeEnd:     true,
			expectedHits: []testResult{
				{
					docID:    "doc1",
					hitField: "2001/08/20 6:00PM",
				},
				{
					docID:    "doc2",
					hitField: "20/08/2001 18:00:20",
				},
				{
					docID:    "doc3",
					hitField: "20/08/2001 18:10:00",
				},
				{
					docID:    "doc4",
					hitField: "2001/08/20 6:15PM",
				},
			},
		},
		{
			start:          "2001/08/20 6:15PM",
			field:          "date",
			dateTimeParser: "customDT",
			includeStart:   true,
			includeEnd:     true,
			expectedHits: []testResult{
				{
					docID:    "doc4",
					hitField: "2001/08/20 6:15PM",
				},
				{
					docID:    "doc5",
					hitField: "20/08/2001 18:20:00",
				},
			},
		},
		{
			start:          "20/08/2001 6:15PM",
			field:          "date",
			dateTimeParser: "queryDT",
			includeStart:   true,
			includeEnd:     true,
			expectedHits: []testResult{
				{
					docID:    "doc4",
					hitField: "2001/08/20 6:15PM",
				},
				{
					docID:    "doc5",
					hitField: "20/08/2001 18:20:00",
				},
			},
		},
		// error path test cases
		{
			field:          "date",
			dateTimeParser: "customDT",
			includeStart:   true,
			includeEnd:     true,
			err:            fmt.Errorf("date range query must specify at least one of start/end"),
		},
		{
			field:        "date",
			includeStart: true,
			includeEnd:   true,
			err:          fmt.Errorf("date range query must specify at least one of start/end"),
		},
		{
			start:          "2001-08-20T18:00:00",
			end:            "2001-08-20T18:10:00",
			field:          "date",
			dateTimeParser: "customDT",
			err:            fmt.Errorf("unable to parse datetime with any of the layouts, date time parser name: customDT"),
		},
		{
			start: "3001-08-20T18:00:00",
			end:   "2001-08-20T18:10:00",
			field: "date",
			err:   fmt.Errorf("invalid/unsupported date range, start: 3001-08-20T18:00:00"),
		},
		{
			start:          "2001/08/20 6:00PM",
			end:            "3001/08/20 6:30PM",
			field:          "date",
			dateTimeParser: "customDT",
			err:            fmt.Errorf("invalid/unsupported date range, end: 3001/08/20 6:30PM"),
		},
	}

	for _, dtq := range testQueries {
		var err error
		dateQuery := query.NewDateRangeStringInclusiveQuery(dtq.start, dtq.end, &dtq.includeStart, &dtq.includeEnd)
		dateQuery.SetDateTimeParser(dtq.dateTimeParser)
		dateQuery.SetField(dtq.field)

		sr := NewSearchRequest(dateQuery)
		sr.SortBy([]string{dtq.field})
		sr.Fields = []string{dtq.field}

		res, err := idx.Search(sr)
		if err != nil {
			if dtq.err == nil {
				t.Fatalf("expected no error, got: %v", err)
			}
			if dtq.err.Error() != err.Error() {
				t.Fatalf("expected error: %v, got: %v", dtq.err, err)
			}
			continue
		}
		if len(res.Hits) != len(dtq.expectedHits) {
			t.Fatalf("expected %d hits, got %d", len(dtq.expectedHits), len(res.Hits))
		}
		for i, hit := range res.Hits {
			if hit.ID != dtq.expectedHits[i].docID {
				t.Fatalf("expected docID %s, got %s", dtq.expectedHits[i].docID, hit.ID)
			}
			if hit.Fields[dtq.field].(string) != dtq.expectedHits[i].hitField {
				t.Fatalf("expected hit field %s, got %s", dtq.expectedHits[i].hitField, hit.Fields[dtq.field])
			}
		}
	}
}

<<<<<<< HEAD
func TestDateRangeTimestampQueries(t *testing.T) {
	tmpIndexPath := createTmpIndexPath(t)
	defer cleanupTmpIndexPath(t, tmpIndexPath)

	imap := mapping.NewIndexMapping()

	// add a date field with a valid format to the default mapping
	// for good measure

	dtParserConfig := map[string]interface{}{
		"type":    flexible.Name,
		"layouts": []interface{}{"2006/01/02 15:04:05"},
	}
	err := imap.AddCustomDateTimeParser("custDT", dtParserConfig)
=======
func TestDateRangeFaceQueriesWithCustomDateTimeParser(t *testing.T) {
	idxMapping := NewIndexMapping()

	err := idxMapping.AddCustomDateTimeParser("customDT", map[string]interface{}{
		"type": sanitized.Name,
		"layouts": []interface{}{
			"02/01/2006 15:04:05",
			"2006/01/02 3:04PM",
		},
	})

>>>>>>> 81c11e18
	if err != nil {
		t.Fatal(err)
	}

<<<<<<< HEAD
	dateField := mapping.NewDateTimeFieldMapping()
	dateField.DateFormat = "custDT"

	unixSecField := mapping.NewDateTimeFieldMapping()
	unixSecField.DateFormat = seconds.Name

	unixMilliSecField := mapping.NewDateTimeFieldMapping()
	unixMilliSecField.DateFormat = milliseconds.Name

	unixMicroSecField := mapping.NewDateTimeFieldMapping()
	unixMicroSecField.DateFormat = microseconds.Name

	unixNanoSecField := mapping.NewDateTimeFieldMapping()
	unixNanoSecField.DateFormat = nanoseconds.Name

	imap.DefaultMapping.AddFieldMappingsAt("date", dateField)
	imap.DefaultMapping.AddFieldMappingsAt("seconds", unixSecField)
	imap.DefaultMapping.AddFieldMappingsAt("milliseconds", unixMilliSecField)
	imap.DefaultMapping.AddFieldMappingsAt("microseconds", unixMicroSecField)
	imap.DefaultMapping.AddFieldMappingsAt("nanoseconds", unixNanoSecField)

	idx, err := New(tmpIndexPath, imap)
=======
	err = idxMapping.AddCustomDateTimeParser("queryDT", map[string]interface{}{
		"type": sanitized.Name,
		"layouts": []interface{}{
			"02/01/2006 3:04PM",
		},
	})

	if err != nil {
		t.Fatal(err)
	}

	dtmap := NewDateTimeFieldMapping()
	dtmap.DateFormat = "customDT"
	idxMapping.DefaultMapping.AddFieldMappingsAt("date", dtmap)

	tmpIndexPath := createTmpIndexPath(t)
	defer cleanupTmpIndexPath(t, tmpIndexPath)

	idx, err := New(tmpIndexPath, idxMapping)
>>>>>>> 81c11e18
	if err != nil {
		t.Fatal(err)
	}
	defer func() {
		err = idx.Close()
		if err != nil {
			t.Fatal(err)
		}
	}()
<<<<<<< HEAD

	documents := map[string]map[string]interface{}{
		"doc1": {
			"date":         "2001/08/20 03:00:10",
			"seconds":      "998276410",
			"milliseconds": "998276410100",
			"microseconds": "998276410100300",
			"nanoseconds":  "998276410100300400",
		},
		"doc2": {
			"date":         "2001/08/20 03:00:20",
			"seconds":      "998276420",
			"milliseconds": "998276410200",
			"microseconds": "998276410100400",
			"nanoseconds":  "998276410100300500",
		},
		"doc3": {
			"date":         "2001/08/20 03:00:30",
			"seconds":      "998276430",
			"milliseconds": "998276410300",
			"microseconds": "998276410100500",
			"nanoseconds":  "998276410100300600",
		},
		"doc4": {
			"date":         "2001/08/20 03:00:40",
			"seconds":      "998276440",
			"milliseconds": "998276410400",
			"microseconds": "998276410100600",
			"nanoseconds":  "998276410100300700",
		},
		"doc5": {
			"date":         "2001/08/20 03:00:50",
			"seconds":      "998276450",
			"milliseconds": "998276410500",
			"microseconds": "998276410100700",
			"nanoseconds":  "998276410100300800",
=======
	documents := map[string]map[string]interface{}{
		"doc1": {
			"date": "2001/08/20 6:00PM",
		},
		"doc2": {
			"date": "20/08/2001 18:00:20",
		},
		"doc3": {
			"date": "20/08/2001 18:10:00",
		},
		"doc4": {
			"date": "2001/08/20 6:15PM",
		},
		"doc5": {
			"date": "20/08/2001 18:20:00",
>>>>>>> 81c11e18
		},
	}

	batch := idx.NewBatch()
	for docID, doc := range documents {
		err := batch.Index(docID, doc)
		if err != nil {
			t.Fatal(err)
		}
	}
	err = idx.Batch(batch)
	if err != nil {
		t.Fatal(err)
	}

<<<<<<< HEAD
	type testResult struct {
		docID    string // doc ID of the hit
		hitField string // fields returned as part of the hit
	}
	type testStruct struct {
		start        string
		end          string
		field        string
		expectedHits []testResult
	}

	testQueries := []testStruct{
		{
			start: "2001-08-20T03:00:05",
			end:   "2001-08-20T03:00:25",
			field: "date",
			expectedHits: []testResult{
				{
					docID:    "doc1",
					hitField: "2001/08/20 03:00:10",
				},
				{
					docID:    "doc2",
					hitField: "2001/08/20 03:00:20",
				},
			},
		},
		{
			start: "2001-08-20T03:00:15",
			end:   "2001-08-20T03:00:35",
			field: "seconds",
			expectedHits: []testResult{
				{
					docID:    "doc2",
					hitField: "998276420000000000",
				},
				{
					docID:    "doc3",
					hitField: "998276430000000000",
				},
			},
		},
		{
			start: "2001-08-20T03:00:10.150",
			end:   "2001-08-20T03:00:10.450",
			field: "milliseconds",
			expectedHits: []testResult{
				{
					docID:    "doc2",
					hitField: "998276410200000000",
				},
				{
					docID:    "doc3",
					hitField: "998276410300000000",
				},
				{
					docID:    "doc4",
					hitField: "998276410400000000",
				},
			},
		},
		{
			start: "2001-08-20T03:00:10.100450",
			end:   "2001-08-20T03:00:10.100650",
			field: "microseconds",
			expectedHits: []testResult{
				{
					docID:    "doc3",
					hitField: "998276410100500000",
				},
				{
					docID:    "doc4",
					hitField: "998276410100600000",
				},
			},
		},
		{
			start: "2001-08-20T03:00:10.100300550",
			end:   "2001-08-20T03:00:10.100300850",
			field: "nanoseconds",
			expectedHits: []testResult{
				{
					docID:    "doc3",
					hitField: "998276410100300600",
				},
				{
					docID:    "doc4",
					hitField: "998276410100300700",
				},
				{
					docID:    "doc5",
					hitField: "998276410100300800",
				},
			},
		},
	}
	testLayout := "2006-01-02T15:04:05"
	for _, dtq := range testQueries {
		startTime, err := time.Parse(testLayout, dtq.start)
		if err != nil {
			t.Fatal(err)
		}
		endTime, err := time.Parse(testLayout, dtq.end)
		if err != nil {
			t.Fatal(err)
		}
		drq := NewDateRangeQuery(startTime, endTime)
		drq.SetField(dtq.field)

		sr := NewSearchRequest(drq)
		sr.SortBy([]string{dtq.field})
		sr.Fields = []string{dtq.field}

		res, err := idx.Search(sr)
		if err != nil {
			t.Fatal(err)
		}
		if len(res.Hits) != len(dtq.expectedHits) {
			t.Fatalf("expected %d hits, got %d", len(dtq.expectedHits), len(res.Hits))
		}
		for i, hit := range res.Hits {
			if hit.ID != dtq.expectedHits[i].docID {
				t.Fatalf("expected docID %s, got %s", dtq.expectedHits[i].docID, hit.ID)
			}
			if hit.Fields[dtq.field].(string) != dtq.expectedHits[i].hitField {
				t.Fatalf("expected hit field %s, got %s", dtq.expectedHits[i].hitField, hit.Fields[dtq.field])
=======
	query := NewMatchAllQuery()

	type testFacetResult struct {
		name  string
		start string
		end   string
		count int
		err   error
	}

	type testFacetRequest struct {
		name   string
		start  string
		end    string
		parser string
		result testFacetResult
	}

	tests := []testFacetRequest{
		{
			// Test without a query time override of the parser (use default parser)
			name:  "test",
			start: "2001-08-20 18:00:00",
			end:   "2001-08-20 18:10:00",
			result: testFacetResult{
				name:  "test",
				start: "2001-08-20 18:00:00",
				end:   "2001-08-20 18:10:00",
				count: 2,
				err:   nil,
			},
		},
		{
			name:   "test",
			start:  "20/08/2001 6:00PM",
			end:    "20/08/2001 6:10PM",
			parser: "queryDT",
			result: testFacetResult{
				name:  "test",
				start: "20/08/2001 6:00PM",
				end:   "20/08/2001 6:10PM",
				count: 2,
				err:   nil,
			},
		},
		{
			name:   "test",
			start:  "20/08/2001 15:00:00",
			end:    "2001/08/20 6:10PM",
			parser: "customDT",
			result: testFacetResult{
				name:  "test",
				start: "20/08/2001 15:00:00",
				end:   "2001/08/20 6:10PM",
				count: 2,
				err:   nil,
			},
		},
		{
			name:   "test",
			end:    "2001/08/20 6:15PM",
			parser: "customDT",
			result: testFacetResult{
				name:  "test",
				end:   "2001/08/20 6:15PM",
				count: 3,
				err:   nil,
			},
		},
		{
			name:   "test",
			start:  "20/08/2001 6:15PM",
			parser: "queryDT",
			result: testFacetResult{
				name:  "test",
				start: "20/08/2001 6:15PM",
				count: 2,
				err:   nil,
			},
		},
		// some error cases
		{
			name:   "test",
			parser: "queryDT",
			result: testFacetResult{
				name: "test",
				err:  fmt.Errorf("date range query must specify either start, end or both for date range name 'test'"),
			},
		},
		{
			// default parser is used for the query, but the start time is not in the correct format (RFC3339),
			// so it should throw an error
			name:  "test",
			start: "20/08/2001 6:15PM",
			result: testFacetResult{
				name: "test",
				err:  fmt.Errorf("ParseDates err: error parsing start date '20/08/2001 6:15PM' for date range name 'test': unable to parse datetime with any of the layouts, using date time parser named dateTimeOptional"),
			},
		},
	}

	for _, test := range tests {
		searchRequest := NewSearchRequest(query)

		fr := NewFacetRequest("date", 100)
		start := &test.start
		if test.start == "" {
			start = nil
		}
		end := &test.end
		if test.end == "" {
			end = nil
		}

		fr.AddDateTimeRangeStringWithParser(test.name, start, end, test.parser)
		searchRequest.AddFacet("dateFacet", fr)

		searchResults, err := idx.Search(searchRequest)
		if err != nil {
			if test.result.err == nil {
				t.Fatalf("Unexpected error: %v", err)
			}
			if err.Error() != test.result.err.Error() {
				t.Fatalf("Expected error %v, got %v", test.result.err, err)
			}
			continue
		}
		for _, facetResult := range searchResults.Facets {
			if len(facetResult.DateRanges) != 1 {
				t.Fatal("Expected 1 date range facet")
			}
			result := facetResult.DateRanges[0]
			if result.Name != test.result.name {
				t.Fatalf("Expected name %s, got %s", test.result.name, result.Name)
			}
			if result.Start != nil && *result.Start != test.result.start {
				t.Fatalf("Expected start %s, got %s", test.result.start, *result.Start)
			}
			if result.End != nil && *result.End != test.result.end {
				t.Fatalf("Expected end %s, got %s", test.result.end, *result.End)
			}
			if result.Start == nil && test.result.start != "" {
				t.Fatalf("Expected start %s, got nil", test.result.start)
			}
			if result.End == nil && test.result.end != "" {
				t.Fatalf("Expected end %s, got nil", test.result.end)
			}
			if result.Count != test.result.count {
				t.Fatalf("Expected count %d, got %d", test.result.count, result.Count)
>>>>>>> 81c11e18
			}
		}
	}
}<|MERGE_RESOLUTION|>--- conflicted
+++ resolved
@@ -2772,22 +2772,6 @@
 	}
 }
 
-<<<<<<< HEAD
-func TestDateRangeTimestampQueries(t *testing.T) {
-	tmpIndexPath := createTmpIndexPath(t)
-	defer cleanupTmpIndexPath(t, tmpIndexPath)
-
-	imap := mapping.NewIndexMapping()
-
-	// add a date field with a valid format to the default mapping
-	// for good measure
-
-	dtParserConfig := map[string]interface{}{
-		"type":    flexible.Name,
-		"layouts": []interface{}{"2006/01/02 15:04:05"},
-	}
-	err := imap.AddCustomDateTimeParser("custDT", dtParserConfig)
-=======
 func TestDateRangeFaceQueriesWithCustomDateTimeParser(t *testing.T) {
 	idxMapping := NewIndexMapping()
 
@@ -2799,35 +2783,10 @@
 		},
 	})
 
->>>>>>> 81c11e18
-	if err != nil {
-		t.Fatal(err)
-	}
-
-<<<<<<< HEAD
-	dateField := mapping.NewDateTimeFieldMapping()
-	dateField.DateFormat = "custDT"
-
-	unixSecField := mapping.NewDateTimeFieldMapping()
-	unixSecField.DateFormat = seconds.Name
-
-	unixMilliSecField := mapping.NewDateTimeFieldMapping()
-	unixMilliSecField.DateFormat = milliseconds.Name
-
-	unixMicroSecField := mapping.NewDateTimeFieldMapping()
-	unixMicroSecField.DateFormat = microseconds.Name
-
-	unixNanoSecField := mapping.NewDateTimeFieldMapping()
-	unixNanoSecField.DateFormat = nanoseconds.Name
-
-	imap.DefaultMapping.AddFieldMappingsAt("date", dateField)
-	imap.DefaultMapping.AddFieldMappingsAt("seconds", unixSecField)
-	imap.DefaultMapping.AddFieldMappingsAt("milliseconds", unixMilliSecField)
-	imap.DefaultMapping.AddFieldMappingsAt("microseconds", unixMicroSecField)
-	imap.DefaultMapping.AddFieldMappingsAt("nanoseconds", unixNanoSecField)
-
-	idx, err := New(tmpIndexPath, imap)
-=======
+	if err != nil {
+		t.Fatal(err)
+	}
+
 	err = idxMapping.AddCustomDateTimeParser("queryDT", map[string]interface{}{
 		"type": sanitized.Name,
 		"layouts": []interface{}{
@@ -2847,7 +2806,6 @@
 	defer cleanupTmpIndexPath(t, tmpIndexPath)
 
 	idx, err := New(tmpIndexPath, idxMapping)
->>>>>>> 81c11e18
 	if err != nil {
 		t.Fatal(err)
 	}
@@ -2857,44 +2815,6 @@
 			t.Fatal(err)
 		}
 	}()
-<<<<<<< HEAD
-
-	documents := map[string]map[string]interface{}{
-		"doc1": {
-			"date":         "2001/08/20 03:00:10",
-			"seconds":      "998276410",
-			"milliseconds": "998276410100",
-			"microseconds": "998276410100300",
-			"nanoseconds":  "998276410100300400",
-		},
-		"doc2": {
-			"date":         "2001/08/20 03:00:20",
-			"seconds":      "998276420",
-			"milliseconds": "998276410200",
-			"microseconds": "998276410100400",
-			"nanoseconds":  "998276410100300500",
-		},
-		"doc3": {
-			"date":         "2001/08/20 03:00:30",
-			"seconds":      "998276430",
-			"milliseconds": "998276410300",
-			"microseconds": "998276410100500",
-			"nanoseconds":  "998276410100300600",
-		},
-		"doc4": {
-			"date":         "2001/08/20 03:00:40",
-			"seconds":      "998276440",
-			"milliseconds": "998276410400",
-			"microseconds": "998276410100600",
-			"nanoseconds":  "998276410100300700",
-		},
-		"doc5": {
-			"date":         "2001/08/20 03:00:50",
-			"seconds":      "998276450",
-			"milliseconds": "998276410500",
-			"microseconds": "998276410100700",
-			"nanoseconds":  "998276410100300800",
-=======
 	documents := map[string]map[string]interface{}{
 		"doc1": {
 			"date": "2001/08/20 6:00PM",
@@ -2910,7 +2830,6 @@
 		},
 		"doc5": {
 			"date": "20/08/2001 18:20:00",
->>>>>>> 81c11e18
 		},
 	}
 
@@ -2926,134 +2845,6 @@
 		t.Fatal(err)
 	}
 
-<<<<<<< HEAD
-	type testResult struct {
-		docID    string // doc ID of the hit
-		hitField string // fields returned as part of the hit
-	}
-	type testStruct struct {
-		start        string
-		end          string
-		field        string
-		expectedHits []testResult
-	}
-
-	testQueries := []testStruct{
-		{
-			start: "2001-08-20T03:00:05",
-			end:   "2001-08-20T03:00:25",
-			field: "date",
-			expectedHits: []testResult{
-				{
-					docID:    "doc1",
-					hitField: "2001/08/20 03:00:10",
-				},
-				{
-					docID:    "doc2",
-					hitField: "2001/08/20 03:00:20",
-				},
-			},
-		},
-		{
-			start: "2001-08-20T03:00:15",
-			end:   "2001-08-20T03:00:35",
-			field: "seconds",
-			expectedHits: []testResult{
-				{
-					docID:    "doc2",
-					hitField: "998276420000000000",
-				},
-				{
-					docID:    "doc3",
-					hitField: "998276430000000000",
-				},
-			},
-		},
-		{
-			start: "2001-08-20T03:00:10.150",
-			end:   "2001-08-20T03:00:10.450",
-			field: "milliseconds",
-			expectedHits: []testResult{
-				{
-					docID:    "doc2",
-					hitField: "998276410200000000",
-				},
-				{
-					docID:    "doc3",
-					hitField: "998276410300000000",
-				},
-				{
-					docID:    "doc4",
-					hitField: "998276410400000000",
-				},
-			},
-		},
-		{
-			start: "2001-08-20T03:00:10.100450",
-			end:   "2001-08-20T03:00:10.100650",
-			field: "microseconds",
-			expectedHits: []testResult{
-				{
-					docID:    "doc3",
-					hitField: "998276410100500000",
-				},
-				{
-					docID:    "doc4",
-					hitField: "998276410100600000",
-				},
-			},
-		},
-		{
-			start: "2001-08-20T03:00:10.100300550",
-			end:   "2001-08-20T03:00:10.100300850",
-			field: "nanoseconds",
-			expectedHits: []testResult{
-				{
-					docID:    "doc3",
-					hitField: "998276410100300600",
-				},
-				{
-					docID:    "doc4",
-					hitField: "998276410100300700",
-				},
-				{
-					docID:    "doc5",
-					hitField: "998276410100300800",
-				},
-			},
-		},
-	}
-	testLayout := "2006-01-02T15:04:05"
-	for _, dtq := range testQueries {
-		startTime, err := time.Parse(testLayout, dtq.start)
-		if err != nil {
-			t.Fatal(err)
-		}
-		endTime, err := time.Parse(testLayout, dtq.end)
-		if err != nil {
-			t.Fatal(err)
-		}
-		drq := NewDateRangeQuery(startTime, endTime)
-		drq.SetField(dtq.field)
-
-		sr := NewSearchRequest(drq)
-		sr.SortBy([]string{dtq.field})
-		sr.Fields = []string{dtq.field}
-
-		res, err := idx.Search(sr)
-		if err != nil {
-			t.Fatal(err)
-		}
-		if len(res.Hits) != len(dtq.expectedHits) {
-			t.Fatalf("expected %d hits, got %d", len(dtq.expectedHits), len(res.Hits))
-		}
-		for i, hit := range res.Hits {
-			if hit.ID != dtq.expectedHits[i].docID {
-				t.Fatalf("expected docID %s, got %s", dtq.expectedHits[i].docID, hit.ID)
-			}
-			if hit.Fields[dtq.field].(string) != dtq.expectedHits[i].hitField {
-				t.Fatalf("expected hit field %s, got %s", dtq.expectedHits[i].hitField, hit.Fields[dtq.field])
-=======
 	query := NewMatchAllQuery()
 
 	type testFacetResult struct {
@@ -3203,8 +2994,238 @@
 			}
 			if result.Count != test.result.count {
 				t.Fatalf("Expected count %d, got %d", test.result.count, result.Count)
->>>>>>> 81c11e18
 			}
 		}
 	}
+}
+
+func TestDateRangeTimestampQueries(t *testing.T) {
+	tmpIndexPath := createTmpIndexPath(t)
+	defer cleanupTmpIndexPath(t, tmpIndexPath)
+
+	imap := mapping.NewIndexMapping()
+
+	// add a date field with a valid format to the default mapping
+	// for good measure
+
+	dtParserConfig := map[string]interface{}{
+		"type":    flexible.Name,
+		"layouts": []interface{}{"2006/01/02 15:04:05"},
+	}
+	err := imap.AddCustomDateTimeParser("custDT", dtParserConfig)
+	if err != nil {
+		t.Fatal(err)
+	}
+
+	dateField := mapping.NewDateTimeFieldMapping()
+	dateField.DateFormat = "custDT"
+
+	unixSecField := mapping.NewDateTimeFieldMapping()
+	unixSecField.DateFormat = seconds.Name
+
+	unixMilliSecField := mapping.NewDateTimeFieldMapping()
+	unixMilliSecField.DateFormat = milliseconds.Name
+
+	unixMicroSecField := mapping.NewDateTimeFieldMapping()
+	unixMicroSecField.DateFormat = microseconds.Name
+
+	unixNanoSecField := mapping.NewDateTimeFieldMapping()
+	unixNanoSecField.DateFormat = nanoseconds.Name
+
+	imap.DefaultMapping.AddFieldMappingsAt("date", dateField)
+	imap.DefaultMapping.AddFieldMappingsAt("seconds", unixSecField)
+	imap.DefaultMapping.AddFieldMappingsAt("milliseconds", unixMilliSecField)
+	imap.DefaultMapping.AddFieldMappingsAt("microseconds", unixMicroSecField)
+	imap.DefaultMapping.AddFieldMappingsAt("nanoseconds", unixNanoSecField)
+
+	idx, err := New(tmpIndexPath, imap)
+	if err != nil {
+		t.Fatal(err)
+	}
+	defer func() {
+		err = idx.Close()
+		if err != nil {
+			t.Fatal(err)
+		}
+	}()
+
+	documents := map[string]map[string]interface{}{
+		"doc1": {
+			"date":         "2001/08/20 03:00:10",
+			"seconds":      "998276410",
+			"milliseconds": "998276410100",
+			"microseconds": "998276410100300",
+			"nanoseconds":  "998276410100300400",
+		},
+		"doc2": {
+			"date":         "2001/08/20 03:00:20",
+			"seconds":      "998276420",
+			"milliseconds": "998276410200",
+			"microseconds": "998276410100400",
+			"nanoseconds":  "998276410100300500",
+		},
+		"doc3": {
+			"date":         "2001/08/20 03:00:30",
+			"seconds":      "998276430",
+			"milliseconds": "998276410300",
+			"microseconds": "998276410100500",
+			"nanoseconds":  "998276410100300600",
+		},
+		"doc4": {
+			"date":         "2001/08/20 03:00:40",
+			"seconds":      "998276440",
+			"milliseconds": "998276410400",
+			"microseconds": "998276410100600",
+			"nanoseconds":  "998276410100300700",
+		},
+		"doc5": {
+			"date":         "2001/08/20 03:00:50",
+			"seconds":      "998276450",
+			"milliseconds": "998276410500",
+			"microseconds": "998276410100700",
+			"nanoseconds":  "998276410100300800",
+		},
+	}
+
+	batch := idx.NewBatch()
+	for docID, doc := range documents {
+		err := batch.Index(docID, doc)
+		if err != nil {
+			t.Fatal(err)
+		}
+	}
+	err = idx.Batch(batch)
+	if err != nil {
+		t.Fatal(err)
+	}
+
+	type testResult struct {
+		docID    string // doc ID of the hit
+		hitField string // fields returned as part of the hit
+	}
+	type testStruct struct {
+		start        string
+		end          string
+		field        string
+		expectedHits []testResult
+	}
+
+	testQueries := []testStruct{
+		{
+			start: "2001-08-20T03:00:05",
+			end:   "2001-08-20T03:00:25",
+			field: "date",
+			expectedHits: []testResult{
+				{
+					docID:    "doc1",
+					hitField: "2001/08/20 03:00:10",
+				},
+				{
+					docID:    "doc2",
+					hitField: "2001/08/20 03:00:20",
+				},
+			},
+		},
+		{
+			start: "2001-08-20T03:00:15",
+			end:   "2001-08-20T03:00:35",
+			field: "seconds",
+			expectedHits: []testResult{
+				{
+					docID:    "doc2",
+					hitField: "998276420000000000",
+				},
+				{
+					docID:    "doc3",
+					hitField: "998276430000000000",
+				},
+			},
+		},
+		{
+			start: "2001-08-20T03:00:10.150",
+			end:   "2001-08-20T03:00:10.450",
+			field: "milliseconds",
+			expectedHits: []testResult{
+				{
+					docID:    "doc2",
+					hitField: "998276410200000000",
+				},
+				{
+					docID:    "doc3",
+					hitField: "998276410300000000",
+				},
+				{
+					docID:    "doc4",
+					hitField: "998276410400000000",
+				},
+			},
+		},
+		{
+			start: "2001-08-20T03:00:10.100450",
+			end:   "2001-08-20T03:00:10.100650",
+			field: "microseconds",
+			expectedHits: []testResult{
+				{
+					docID:    "doc3",
+					hitField: "998276410100500000",
+				},
+				{
+					docID:    "doc4",
+					hitField: "998276410100600000",
+				},
+			},
+		},
+		{
+			start: "2001-08-20T03:00:10.100300550",
+			end:   "2001-08-20T03:00:10.100300850",
+			field: "nanoseconds",
+			expectedHits: []testResult{
+				{
+					docID:    "doc3",
+					hitField: "998276410100300600",
+				},
+				{
+					docID:    "doc4",
+					hitField: "998276410100300700",
+				},
+				{
+					docID:    "doc5",
+					hitField: "998276410100300800",
+				},
+			},
+		},
+	}
+	testLayout := "2006-01-02T15:04:05"
+	for _, dtq := range testQueries {
+		startTime, err := time.Parse(testLayout, dtq.start)
+		if err != nil {
+			t.Fatal(err)
+		}
+		endTime, err := time.Parse(testLayout, dtq.end)
+		if err != nil {
+			t.Fatal(err)
+		}
+		drq := NewDateRangeQuery(startTime, endTime)
+		drq.SetField(dtq.field)
+
+		sr := NewSearchRequest(drq)
+		sr.SortBy([]string{dtq.field})
+		sr.Fields = []string{dtq.field}
+
+		res, err := idx.Search(sr)
+		if err != nil {
+			t.Fatal(err)
+		}
+		if len(res.Hits) != len(dtq.expectedHits) {
+			t.Fatalf("expected %d hits, got %d", len(dtq.expectedHits), len(res.Hits))
+		}
+		for i, hit := range res.Hits {
+			if hit.ID != dtq.expectedHits[i].docID {
+				t.Fatalf("expected docID %s, got %s", dtq.expectedHits[i].docID, hit.ID)
+			}
+			if hit.Fields[dtq.field].(string) != dtq.expectedHits[i].hitField {
+				t.Fatalf("expected hit field %s, got %s", dtq.expectedHits[i].hitField, hit.Fields[dtq.field])
+			}
+		}
+	}
 }