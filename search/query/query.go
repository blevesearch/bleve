--- conflicted
+++ resolved
@@ -439,7 +439,44 @@
 	return string(data), err
 }
 
-<<<<<<< HEAD
+// FieldSet represents a set of queried fields.
+type FieldSet map[string]struct{}
+
+// ExtractFields returns a set of fields referenced by the query.
+// The returned set may be nil if the query does not explicitly reference any field
+// and the DefaultSearchField is unset in the index mapping.
+func ExtractFields(q Query, m mapping.IndexMapping, fs FieldSet) FieldSet {
+	if q == nil {
+		return fs
+	}
+	switch q := q.(type) {
+	case FieldableQuery:
+		f := q.Field()
+		if f == "" {
+			f = m.DefaultSearchField()
+		}
+		if f != "" {
+			if fs == nil {
+				fs = make(FieldSet)
+			}
+			fs[f] = struct{}{}
+		}
+	case *BooleanQuery:
+		for _, subq := range []Query{q.Must, q.Should, q.MustNot} {
+			fs = ExtractFields(subq, m, fs)
+		}
+	case *ConjunctionQuery:
+		for _, subq := range q.Conjuncts {
+			fs = ExtractFields(subq, m, fs)
+		}
+	case *DisjunctionQuery:
+		for _, subq := range q.Disjuncts {
+			fs = ExtractFields(subq, m, fs)
+		}
+	}
+	return fs
+}
+
 const (
 	FuzzyMatchType = iota
 	RegexpMatchType
@@ -715,42 +752,4 @@
 		rv[field][term] = synonyms
 	}
 	return rv, nil
-=======
-// FieldSet represents a set of queried fields.
-type FieldSet map[string]struct{}
-
-// ExtractFields returns a set of fields referenced by the query.
-// The returned set may be nil if the query does not explicitly reference any field
-// and the DefaultSearchField is unset in the index mapping.
-func ExtractFields(q Query, m mapping.IndexMapping, fs FieldSet) FieldSet {
-	if q == nil {
-		return fs
-	}
-	switch q := q.(type) {
-	case FieldableQuery:
-		f := q.Field()
-		if f == "" {
-			f = m.DefaultSearchField()
-		}
-		if f != "" {
-			if fs == nil {
-				fs = make(FieldSet)
-			}
-			fs[f] = struct{}{}
-		}
-	case *BooleanQuery:
-		for _, subq := range []Query{q.Must, q.Should, q.MustNot} {
-			fs = ExtractFields(subq, m, fs)
-		}
-	case *ConjunctionQuery:
-		for _, subq := range q.Conjuncts {
-			fs = ExtractFields(subq, m, fs)
-		}
-	case *DisjunctionQuery:
-		for _, subq := range q.Disjuncts {
-			fs = ExtractFields(subq, m, fs)
-		}
-	}
-	return fs
->>>>>>> 31973e08
 }