--- conflicted
+++ resolved
@@ -141,7 +141,6 @@
 		return o.Optimize(kind, octx)
 	}
 
-<<<<<<< HEAD
 	return nil, nil
 }
 
@@ -154,11 +153,8 @@
 	}
 	// if the context is nil, then don't set the query type
 	return false
-=======
-	return octx, nil
 }
 
 func (s *TermSearcher) SetScorer(scorer scorer.TermQueryScorer) {
 	s.scorer = scorer
->>>>>>> 2c43fc7a
 }