//  Copyright (c) 2014 Couchbase, Inc.
//
// Licensed under the Apache License, Version 2.0 (the "License");
// you may not use this file except in compliance with the License.
// You may obtain a copy of the License at
//
// 		http://www.apache.org/licenses/LICENSE-2.0
//
// Unless required by applicable law or agreed to in writing, software
// distributed under the License is distributed on an "AS IS" BASIS,
// WITHOUT WARRANTIES OR CONDITIONS OF ANY KIND, either express or implied.
// See the License for the specific language governing permissions and
// limitations under the License.

package search

import (
	"context"
	"slices"

	index "github.com/blevesearch/bleve_index_api"
	"github.com/blevesearch/geo/s2"
)

func MergeLocations(locations []FieldTermLocationMap) FieldTermLocationMap {
	rv := locations[0]

	for i := 1; i < len(locations); i++ {
		nextLocations := locations[i]
		for field, termLocationMap := range nextLocations {
			rvTermLocationMap, rvHasField := rv[field]
			if rvHasField {
				rv[field] = MergeTermLocationMaps(rvTermLocationMap, termLocationMap)
			} else {
				rv[field] = termLocationMap
			}
		}
	}

	return rv
}

func MergeTermLocationMaps(rv, other TermLocationMap) TermLocationMap {
	for term, locationMap := range other {
		// for a given term/document there cannot be different locations
		// if they came back from different clauses, overwrite is ok
		rv[term] = locationMap
	}
	return rv
}

func MergeFieldTermLocations(dest []FieldTermLocation, matches []*DocumentMatch) []FieldTermLocation {
	n := len(dest)
	for _, dm := range matches {
		if dm != nil {
			n += len(dm.FieldTermLocations)
		}
	}
	if cap(dest) < n {
		dest = append(make([]FieldTermLocation, 0, n), dest...)
	}

	for _, dm := range matches {
		if dm != nil {
			dest = mergeFieldTermLocationFromMatch(dest, dm)
		}
	}

	return dest
}

// MergeFieldTermLocationsFromMatch merges field term locations from a single DocumentMatch
// into dest, returning the updated slice.
func MergeFieldTermLocationsFromMatch(dest []FieldTermLocation, match *DocumentMatch) []FieldTermLocation {
	if match == nil {
		return dest
	}
	n := len(dest) + len(match.FieldTermLocations)
	if cap(dest) < n {
		dest = append(make([]FieldTermLocation, 0, n), dest...)
	}
	return mergeFieldTermLocationFromMatch(dest, match)
}

// mergeFieldTermLocationFromMatch appends field term locations from a DocumentMatch into dest.
// Assumes dest has sufficient capacity.
func mergeFieldTermLocationFromMatch(dest []FieldTermLocation, dm *DocumentMatch) []FieldTermLocation {
	for _, ftl := range dm.FieldTermLocations {
		dest = append(dest, FieldTermLocation{
			Field: ftl.Field,
			Term:  ftl.Term,
			Location: Location{
				Pos:            ftl.Location.Pos,
				Start:          ftl.Location.Start,
				End:            ftl.Location.End,
				ArrayPositions: append(ArrayPositions(nil), ftl.Location.ArrayPositions...),
			},
		})
	}

	return dest
}

// MergeScoreBreakdown merges two score breakdown maps together
func MergeScoreBreakdown(first, second map[int]float64) map[int]float64 {
	if first == nil {
		return second
	}
	if second == nil {
		return first
	}
	// reuse first to store the union of both
	for k, v := range second {
		first[k] += v
	}
	return first
}

type (
	SearchIncrementalCostCallbackMsg uint
	SearchQueryType                  uint
)

const (
	Term = SearchQueryType(1 << iota)
	Geo
	Numeric
	GenericCost
)

const (
	AddM = SearchIncrementalCostCallbackMsg(1 << iota)
	AbortM
	DoneM
)

// ContextKey is used to identify the context key in the context.Context
type ContextKey string

func (c ContextKey) String() string {
	return string(c)
}

const (
	SearchIncrementalCostKey ContextKey = "_search_incremental_cost_key"
	QueryTypeKey             ContextKey = "_query_type_key"
	FuzzyMatchPhraseKey      ContextKey = "_fuzzy_match_phrase_key"
	IncludeScoreBreakdownKey ContextKey = "_include_score_breakdown_key"

	// PreSearchKey indicates whether to perform a preliminary search to gather necessary
	// information which would be used in the actual search down the line.
	PreSearchKey ContextKey = "_presearch_key"

	// GetScoringModelCallbackKey is used to help the underlying searcher identify
	// which scoring mechanism to use based on index mapping.
	GetScoringModelCallbackKey ContextKey = "_get_scoring_model"

	// SearchIOStatsCallbackKey is used to help the underlying searcher identify
	SearchIOStatsCallbackKey ContextKey = "_search_io_stats_callback_key"

	// GeoBufferPoolCallbackKey ContextKey is used to help the underlying searcher
	GeoBufferPoolCallbackKey ContextKey = "_geo_buffer_pool_callback_key"

	// SearchTypeKey is used to identify type of the search being performed.
	//
	// for consistent scoring in cases an index is partitioned/sharded (using an
	// index alias), GlobalScoring helps in aggregating the necessary stats across
	// all the child bleve indexes (shards/partitions) first before the actual search
	// is performed, such that the scoring involved using these stats would be at a
	// global level.
	SearchTypeKey ContextKey = "_search_type_key"

	// The following keys are used to invoke the callbacks at the start and end stages
	// of optimizing the disjunction/conjunction searcher creation.
	SearcherStartCallbackKey ContextKey = "_searcher_start_callback_key"
	SearcherEndCallbackKey   ContextKey = "_searcher_end_callback_key"

	// FieldTermSynonymMapKey is used to store and transport the synonym definitions data
	// to the actual search phase which would use the synonyms to perform the search.
	FieldTermSynonymMapKey ContextKey = "_field_term_synonym_map_key"

	// BM25StatsKey is used to store and transport the BM25 Data
	// to the actual search phase which would use it to perform the search.
	BM25StatsKey ContextKey = "_bm25_stats_key"

	// ScoreFusionKey is used to communicate whether KNN hits need to be preserved for
	// hybrid search algorithms (like RRF)
	ScoreFusionKey ContextKey = "_fusion_rescoring_key"

	// NestedSearchKey is used to communicate whether the search is performed
	// in an index with nested documents
	NestedSearchKey ContextKey = "_nested_search_key"
)

func RecordSearchCost(ctx context.Context,
	msg SearchIncrementalCostCallbackMsg, bytes uint64,
) {
	if ctx != nil {
		queryType, ok := ctx.Value(QueryTypeKey).(SearchQueryType)
		if !ok {
			// for the cost of the non query type specific factors such as
			// doc values and stored fields section.
			queryType = GenericCost
		}

		aggCallbackFn := ctx.Value(SearchIncrementalCostKey)
		if aggCallbackFn != nil {
			aggCallbackFn.(SearchIncrementalCostCallbackFn)(msg, queryType, bytes)
		}
	}
}

// Assigning the size of the largest buffer in the pool to 24KB and
// the smallest buffer to 24 bytes. The pools are used to read a
// sequence of vertices which are always 24 bytes each.
const (
	MaxGeoBufPoolSize = 24 * 1024
	MinGeoBufPoolSize = 24
)

// PreSearchDataKey are used to store the data gathered during the presearch phase
// which would be use in the actual search phase.
const (
	KnnPreSearchDataKey     = "_knn_pre_search_data_key"
	SynonymPreSearchDataKey = "_synonym_pre_search_data_key"
	BM25PreSearchDataKey    = "_bm25_pre_search_data_key"
)

const GlobalScoring = "_global_scoring"

type (
	// SearcherStartCallbackFn is a callback function type used to signal the start of
	// searcher creation phase.
	SearcherStartCallbackFn func(size uint64) error
	// SearcherEndCallbackFn is a callback function type used to signal the end of
	// a searcher creation phase.
	SearcherEndCallbackFn func(size uint64) error
	// GetScoringModelCallbackFn is a callback function type used to get the scoring model
	// to be used for scoring documents during search.
	GetScoringModelCallbackFn func() string
	// HybridMergeCallbackFn is a callback function type used to merge a KNN document match
	// into a full text search document match, of the same docID as part of hybrid search.
	HybridMergeCallbackFn func(ftsMatch *DocumentMatch, knnMatch *DocumentMatch)
	// GeoBufferPoolCallbackFunc is a callback function type used to get the geo buffer pool
	// to be used during geo searches.
	GeoBufferPoolCallbackFunc func() *s2.GeoBufferPool
	// SearchIOStatsCallbackFunc is a callback function type used to report search IO stats
	// during search.
	SearchIOStatsCallbackFunc func(uint64)
	// Implementation of SearchIncrementalCostCallbackFn should handle the following messages
	//   - add: increment the cost of a search operation
	//     (which can be specific to a query type as well)
	//   - abort: query was aborted due to a cancel of search's context (for eg),
	//     which can be handled differently as well
	//   - done: indicates that a search was complete and the tracked cost can be
	//     handled safely by the implementation.
	SearchIncrementalCostCallbackFn func(SearchIncrementalCostCallbackMsg,
		SearchQueryType, uint64)
)

// field -> term -> synonyms
type FieldTermSynonymMap map[string]map[string][]string

func (f FieldTermSynonymMap) MergeWith(fts FieldTermSynonymMap) {
	for field, termSynonymMap := range fts {
		// Ensure the field exists in the receiver
		if _, exists := f[field]; !exists {
			f[field] = make(map[string][]string)
		}
		for term, synonyms := range termSynonymMap {
			// Append synonyms
			f[field][term] = append(f[field][term], synonyms...)
		}
	}
}

// BM25 specific multipliers which control the scoring of a document.
//
// BM25_b - controls the extent to which doc's field length normalize term frequency part of score
// BM25_k1 - controls the saturation of the score due to term frequency
// the default values are as per elastic search's implementation
//   - https://www.elastic.co/guide/en/elasticsearch/reference/current/index-modules-similarity.html#bm25
//   - https://www.elastic.co/blog/practical-bm25-part-3-considerations-for-picking-b-and-k1-in-elasticsearch
var (
	BM25_k1 float64 = 1.2
	BM25_b  float64 = 0.75
)

type BM25Stats struct {
	DocCount         float64        `json:"doc_count"`
	FieldCardinality map[string]int `json:"field_cardinality"`
}

<<<<<<< HEAD
// FieldSet represents a set of queried fields.
type FieldSet map[string]struct{}

// NewFieldSet creates a new FieldSet.
func NewFieldSet() FieldSet {
	return make(map[string]struct{})
}

// Add adds a field to the set.
func (fs FieldSet) AddField(field string) {
	fs[field] = struct{}{}
}

// Slice returns the fields in this set as a slice of strings.
func (fs FieldSet) Slice() []string {
	rv := make([]string, 0, len(fs))
	for field := range fs {
		rv = append(rv, field)
	}
	return rv
}

// SotedUnionIDs returns the union of two sorted slices of IndexInternalID,
// preserving order and removing duplicates, reusing the underlying array of dest
// where possible.
func SortedUnion(dest, src []index.IndexInternalID) []index.IndexInternalID {
	// If dest is empty, return src
	if len(dest) == 0 {
		return src
	}
	// If src is empty, return dest
	if len(src) == 0 {
		return dest
	}
	// Append src to dest - reuses the underlying array if it has capacity
	dest = append(dest, src...)
	// Sort the combined slice, dest is now having atleast 2 elements
	slices.SortFunc(dest, func(a, b index.IndexInternalID) int {
		return a.Compare(b)
	})
	// Now remove duplicates, reusing the underlying array by adding the first element
	// as the initial unique element
	rv := dest[:1]
	for i := 1; i < len(dest); i++ {
		if !rv[len(rv)-1].Equals(dest[i]) {
			rv = append(rv, dest[i])
		}
	}
	return rv
=======
// MergeScoreBreakdown merges two score breakdown maps together
// by picking the best score per query component, and merging them
// into the first map.
func MergeScoreExplBreakdown(first, second map[int]float64, firstExpl, secondExpl *Explanation) (map[int]float64, *Explanation) {
	if first == nil {
		return second, secondExpl
	}
	if second == nil {
		return first, firstExpl
	}
	// pick the best score per query component between the two maps
	for k, score := range second {
		if existing, ok := first[k]; !ok || existing < score {
			first[k] = score
			if firstExpl != nil && secondExpl != nil {
				firstExpl.Children[k] = secondExpl.Children[k]
			}
		}
	}
	return first, firstExpl
>>>>>>> 8838f892
}<|MERGE_RESOLUTION|>--- conflicted
+++ resolved
@@ -291,7 +291,6 @@
 	FieldCardinality map[string]int `json:"field_cardinality"`
 }
 
-<<<<<<< HEAD
 // FieldSet represents a set of queried fields.
 type FieldSet map[string]struct{}
 
@@ -341,7 +340,8 @@
 		}
 	}
 	return rv
-=======
+}
+
 // MergeScoreBreakdown merges two score breakdown maps together
 // by picking the best score per query component, and merging them
 // into the first map.
@@ -362,5 +362,4 @@
 		}
 	}
 	return first, firstExpl
->>>>>>> 8838f892
 }