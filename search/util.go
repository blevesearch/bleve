--- conflicted
+++ resolved
@@ -291,7 +291,6 @@
 	FieldCardinality map[string]int `json:"field_cardinality"`
 }
 
-<<<<<<< HEAD
 // FieldSet represents a set of queried fields.
 type FieldSet map[string]struct{}
 
@@ -344,9 +343,6 @@
 }
 
 // MergeScoreBreakdown merges two score breakdown maps together
-=======
-// MergeScoreExplBreakdown merges two score breakdown maps and their explanations together
->>>>>>> 99e21207
 // by picking the best score per query component, and merging them
 // (and their corresponding explanations) into the first map.
 func MergeScoreExplBreakdown(first, second map[int]float64, firstExpl, secondExpl *Explanation) (map[int]float64, *Explanation) {
