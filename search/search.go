--- conflicted
+++ resolved
@@ -226,50 +226,36 @@
 	indexInternalID := dm.IndexInternalID
 	// remember the []interface{} used for sort
 	sort := dm.Sort
-<<<<<<< HEAD
-	// remember the []interface{} used for DecodedSort
-=======
 	// remember the []string used for decoded sort
->>>>>>> 9f1a70a2
 	decodedSort := dm.DecodedSort
 	// remember the FieldTermLocations backing array
 	ftls := dm.FieldTermLocations
 	for i := range ftls { // recycle the ArrayPositions of each location
 		ftls[i].Location.ArrayPositions = ftls[i].Location.ArrayPositions[:0]
 	}
-<<<<<<< HEAD
+	// remember the score breakdown map
+	scoreBreakdown := dm.ScoreBreakdown
+	// clear out the score breakdown map
+	clear(scoreBreakdown)
 	// remember the Descendants backing array
 	descendants := dm.Descendants
 	for i := range descendants { // recycle each IndexInternalID
 		descendants[i] = descendants[i][:0]
 	}
-=======
-	// remember the score breakdown map
-	scoreBreakdown := dm.ScoreBreakdown
-	// clear out the score breakdown map
-	clear(scoreBreakdown)
->>>>>>> 9f1a70a2
 	// idiom to copy over from empty DocumentMatch (0 allocations)
 	*dm = DocumentMatch{}
 	// reuse the []byte already allocated (and reset len to 0)
 	dm.IndexInternalID = indexInternalID[:0]
 	// reuse the []interface{} already allocated (and reset len to 0)
 	dm.Sort = sort[:0]
-<<<<<<< HEAD
-	// reuse the []interface{} already allocated (and reset len to 0)
+	// reuse the []string already allocated (and reset len to 0)
 	dm.DecodedSort = decodedSort[:0]
 	// reuse the FieldTermLocations already allocated (and reset len to 0)
 	dm.FieldTermLocations = ftls[:0]
 	// reuse the Descendants already allocated (and reset len to 0)
 	dm.Descendants = descendants[:0]
-=======
-	// reuse the []string already allocated (and reset len to 0)
-	dm.DecodedSort = decodedSort[:0]
-	// reuse the FieldTermLocations already allocated (and reset len to 0)
-	dm.FieldTermLocations = ftls[:0]
 	// reuse the score breakdown map already allocated (after clearing it)
 	dm.ScoreBreakdown = scoreBreakdown
->>>>>>> 9f1a70a2
 	return dm
 }
 
