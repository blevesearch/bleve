//  Copyright (c) 2014 Couchbase, Inc.
//
// Licensed under the Apache License, Version 2.0 (the "License");
// you may not use this file except in compliance with the License.
// You may obtain a copy of the License at
//
// 		http://www.apache.org/licenses/LICENSE-2.0
//
// Unless required by applicable law or agreed to in writing, software
// distributed under the License is distributed on an "AS IS" BASIS,
// WITHOUT WARRANTIES OR CONDITIONS OF ANY KIND, either express or implied.
// See the License for the specific language governing permissions and
// limitations under the License.

package bleve

import (
	"context"
	"fmt"
	"io"
	"os"
	"path/filepath"
	"strconv"
	"sync"
	"sync/atomic"
	"time"

	"github.com/blevesearch/bleve/v2/document"
	"github.com/blevesearch/bleve/v2/index/scorch"
	"github.com/blevesearch/bleve/v2/index/upsidedown"
	"github.com/blevesearch/bleve/v2/mapping"
	"github.com/blevesearch/bleve/v2/registry"
	"github.com/blevesearch/bleve/v2/search"
	"github.com/blevesearch/bleve/v2/search/collector"
	"github.com/blevesearch/bleve/v2/search/facet"
	"github.com/blevesearch/bleve/v2/search/highlight"
	"github.com/blevesearch/bleve/v2/util"
	index "github.com/blevesearch/bleve_index_api"
	"github.com/blevesearch/geo/s2"
)

type indexImpl struct {
	path  string
	name  string
	meta  *indexMeta
	i     index.Index
	m     mapping.IndexMapping
	mutex sync.RWMutex
	open  bool
	stats *IndexStat
}

const storePath = "store"

var mappingInternalKey = []byte("_mapping")

const SearchQueryStartCallbackKey = "_search_query_start_callback_key"
const SearchQueryEndCallbackKey = "_search_query_end_callback_key"

type SearchQueryStartCallbackFn func(size uint64) error
type SearchQueryEndCallbackFn func(size uint64) error

func indexStorePath(path string) string {
	return path + string(os.PathSeparator) + storePath
}

func newIndexUsing(path string, mapping mapping.IndexMapping, indexType string, kvstore string, kvconfig map[string]interface{}) (*indexImpl, error) {
	// first validate the mapping
	err := mapping.Validate()
	if err != nil {
		return nil, err
	}

	if kvconfig == nil {
		kvconfig = map[string]interface{}{}
	}

	if kvstore == "" {
		return nil, fmt.Errorf("bleve not configured for file based indexing")
	}

	rv := indexImpl{
		path: path,
		name: path,
		m:    mapping,
		meta: newIndexMeta(indexType, kvstore, kvconfig),
	}
	rv.stats = &IndexStat{i: &rv}
	// at this point there is hope that we can be successful, so save index meta
	if path != "" {
		err = rv.meta.Save(path)
		if err != nil {
			return nil, err
		}
		kvconfig["create_if_missing"] = true
		kvconfig["error_if_exists"] = true
		kvconfig["path"] = indexStorePath(path)
	} else {
		kvconfig["path"] = ""
	}

	// open the index
	indexTypeConstructor := registry.IndexTypeConstructorByName(rv.meta.IndexType)
	if indexTypeConstructor == nil {
		return nil, ErrorUnknownIndexType
	}

	rv.i, err = indexTypeConstructor(rv.meta.Storage, kvconfig, Config.analysisQueue)
	if err != nil {
		return nil, err
	}
	err = rv.i.Open()
	if err != nil {
		return nil, err
	}
	defer func(rv *indexImpl) {
		if !rv.open {
			rv.i.Close()
		}
	}(&rv)

	// now persist the mapping
	mappingBytes, err := util.MarshalJSON(mapping)
	if err != nil {
		return nil, err
	}
	err = rv.i.SetInternal(mappingInternalKey, mappingBytes)
	if err != nil {
		return nil, err
	}

	// mark the index as open
	rv.mutex.Lock()
	defer rv.mutex.Unlock()
	rv.open = true
	indexStats.Register(&rv)
	return &rv, nil
}

func openIndexUsing(path string, runtimeConfig map[string]interface{}) (rv *indexImpl, err error) {
	rv = &indexImpl{
		path: path,
		name: path,
	}
	rv.stats = &IndexStat{i: rv}

	rv.meta, err = openIndexMeta(path)
	if err != nil {
		return nil, err
	}

	// backwards compatibility if index type is missing
	if rv.meta.IndexType == "" {
		rv.meta.IndexType = upsidedown.Name
	}

	storeConfig := rv.meta.Config
	if storeConfig == nil {
		storeConfig = map[string]interface{}{}
	}

	storeConfig["path"] = indexStorePath(path)
	storeConfig["create_if_missing"] = false
	storeConfig["error_if_exists"] = false
	for rck, rcv := range runtimeConfig {
		storeConfig[rck] = rcv
	}

	// open the index
	indexTypeConstructor := registry.IndexTypeConstructorByName(rv.meta.IndexType)
	if indexTypeConstructor == nil {
		return nil, ErrorUnknownIndexType
	}

	rv.i, err = indexTypeConstructor(rv.meta.Storage, storeConfig, Config.analysisQueue)
	if err != nil {
		return nil, err
	}
	err = rv.i.Open()
	if err != nil {
		return nil, err
	}
	defer func(rv *indexImpl) {
		if !rv.open {
			rv.i.Close()
		}
	}(rv)

	// now load the mapping
	indexReader, err := rv.i.Reader()
	if err != nil {
		return nil, err
	}
	defer func() {
		if cerr := indexReader.Close(); cerr != nil && err == nil {
			err = cerr
		}
	}()

	mappingBytes, err := indexReader.GetInternal(mappingInternalKey)
	if err != nil {
		return nil, err
	}

	var im *mapping.IndexMappingImpl
	err = util.UnmarshalJSON(mappingBytes, &im)
	if err != nil {
		return nil, fmt.Errorf("error parsing mapping JSON: %v\nmapping contents:\n%s", err, string(mappingBytes))
	}

	// mark the index as open
	rv.mutex.Lock()
	defer rv.mutex.Unlock()
	rv.open = true

	// validate the mapping
	err = im.Validate()
	if err != nil {
		// note even if the mapping is invalid
		// we still return an open usable index
		return rv, err
	}

	rv.m = im
	indexStats.Register(rv)
	return rv, err
}

// Advanced returns internal index implementation
func (i *indexImpl) Advanced() (index.Index, error) {
	return i.i, nil
}

// Mapping returns the IndexMapping in use by this
// Index.
func (i *indexImpl) Mapping() mapping.IndexMapping {
	return i.m
}

// Index the object with the specified identifier.
// The IndexMapping for this index will determine
// how the object is indexed.
func (i *indexImpl) Index(id string, data interface{}) (err error) {
	if id == "" {
		return ErrorEmptyID
	}

	i.mutex.RLock()
	defer i.mutex.RUnlock()

	if !i.open {
		return ErrorIndexClosed
	}

	doc := document.NewDocument(id)
	err = i.m.MapDocument(doc, data)
	if err != nil {
		return
	}
	err = i.i.Update(doc)
	return
}

// IndexAdvanced takes a document.Document object
// skips the mapping and indexes it.
func (i *indexImpl) IndexAdvanced(doc *document.Document) (err error) {
	if doc.ID() == "" {
		return ErrorEmptyID
	}

	i.mutex.RLock()
	defer i.mutex.RUnlock()

	if !i.open {
		return ErrorIndexClosed
	}

	err = i.i.Update(doc)
	return
}

// Delete entries for the specified identifier from
// the index.
func (i *indexImpl) Delete(id string) (err error) {
	if id == "" {
		return ErrorEmptyID
	}

	i.mutex.RLock()
	defer i.mutex.RUnlock()

	if !i.open {
		return ErrorIndexClosed
	}

	err = i.i.Delete(id)
	return
}

// Batch executes multiple Index and Delete
// operations at the same time.  There are often
// significant performance benefits when performing
// operations in a batch.
func (i *indexImpl) Batch(b *Batch) error {
	i.mutex.RLock()
	defer i.mutex.RUnlock()

	if !i.open {
		return ErrorIndexClosed
	}

	return i.i.Batch(b.internal)
}

// Document is used to find the values of all the
// stored fields for a document in the index.  These
// stored fields are put back into a Document object
// and returned.
func (i *indexImpl) Document(id string) (doc index.Document, err error) {
	i.mutex.RLock()
	defer i.mutex.RUnlock()

	if !i.open {
		return nil, ErrorIndexClosed
	}
	indexReader, err := i.i.Reader()
	if err != nil {
		return nil, err
	}
	defer func() {
		if cerr := indexReader.Close(); err == nil && cerr != nil {
			err = cerr
		}
	}()

	doc, err = indexReader.Document(id)
	if err != nil {
		return nil, err
	}
	return doc, nil
}

// DocCount returns the number of documents in the
// index.
func (i *indexImpl) DocCount() (count uint64, err error) {
	i.mutex.RLock()
	defer i.mutex.RUnlock()

	if !i.open {
		return 0, ErrorIndexClosed
	}

	// open a reader for this search
	indexReader, err := i.i.Reader()
	if err != nil {
		return 0, fmt.Errorf("error opening index reader %v", err)
	}
	defer func() {
		if cerr := indexReader.Close(); err == nil && cerr != nil {
			err = cerr
		}
	}()

	count, err = indexReader.DocCount()
	return
}

// Search executes a search request operation.
// Returns a SearchResult object or an error.
func (i *indexImpl) Search(req *SearchRequest) (sr *SearchResult, err error) {
	return i.SearchInContext(context.Background(), req)
}

var documentMatchEmptySize int
var searchContextEmptySize int
var facetResultEmptySize int
var documentEmptySize int

func init() {
	var dm search.DocumentMatch
	documentMatchEmptySize = dm.Size()

	var sc search.SearchContext
	searchContextEmptySize = sc.Size()

	var fr search.FacetResult
	facetResultEmptySize = fr.Size()

	var d document.Document
	documentEmptySize = d.Size()
}

// memNeededForSearch is a helper function that returns an estimate of RAM
// needed to execute a search request.
func memNeededForSearch(req *SearchRequest,
	searcher search.Searcher,
	topnCollector *collector.TopNCollector) uint64 {

	backingSize := req.Size + req.From + 1
	if req.Size+req.From > collector.PreAllocSizeSkipCap {
		backingSize = collector.PreAllocSizeSkipCap + 1
	}
	numDocMatches := backingSize + searcher.DocumentMatchPoolSize()

	estimate := 0

	// overhead, size in bytes from collector
	estimate += topnCollector.Size()

	// pre-allocing DocumentMatchPool
	estimate += searchContextEmptySize + numDocMatches*documentMatchEmptySize

	// searcher overhead
	estimate += searcher.Size()

	// overhead from results, lowestMatchOutsideResults
	estimate += (numDocMatches + 1) * documentMatchEmptySize

	// additional overhead from SearchResult
	estimate += reflectStaticSizeSearchResult + reflectStaticSizeSearchStatus

	// overhead from facet results
	if req.Facets != nil {
		estimate += len(req.Facets) * facetResultEmptySize
	}

	// highlighting, store
	if len(req.Fields) > 0 || req.Highlight != nil {
		// Size + From => number of hits
		estimate += (req.Size + req.From) * documentEmptySize
	}

	return uint64(estimate)
}

func (i *indexImpl) preSearch(ctx context.Context, req *SearchRequest, reader index.IndexReader) (*SearchResult, error) {
	var knnHits []*search.DocumentMatch
	var err error
	if requestHasKNN(req) {
		knnHits, err = i.runKnnCollector(ctx, req, reader, true)
		if err != nil {
			return nil, err
		}
	}

	return &SearchResult{
		Status: &SearchStatus{
			Total:      1,
			Successful: 1,
		},
		Hits: knnHits,
	}, nil
}

// SearchInContext executes a search request operation within the provided
// Context. Returns a SearchResult object or an error.
func (i *indexImpl) SearchInContext(ctx context.Context, req *SearchRequest) (sr *SearchResult, err error) {
	i.mutex.RLock()
	defer i.mutex.RUnlock()

	searchStart := time.Now()

	if !i.open {
		return nil, ErrorIndexClosed
	}

	// open a reader for this search
	indexReader, err := i.i.Reader()
	if err != nil {
		return nil, fmt.Errorf("error opening index reader %v", err)
	}
	defer func() {
		if cerr := indexReader.Close(); err == nil && cerr != nil {
			err = cerr
		}
	}()

	if _, ok := ctx.Value(search.PreSearchKey).(bool); ok {
		preSearchResult, err := i.preSearch(ctx, req, indexReader)
		if err != nil {
			return nil, err
		}
		return preSearchResult, nil
	}

	var reverseQueryExecution bool
	if req.SearchBefore != nil {
		reverseQueryExecution = true
		req.Sort.Reverse()
		req.SearchAfter = req.SearchBefore
		req.SearchBefore = nil
	}

	var coll *collector.TopNCollector
	if req.SearchAfter != nil {
		coll = collector.NewTopNCollectorAfter(req.Size, req.Sort, req.SearchAfter)
	} else {
		coll = collector.NewTopNCollector(req.Size, req.From, req.Sort)
	}

	var knnHits []*search.DocumentMatch
	var ok bool
	var skipKnnCollector bool
	if req.PreSearchData != nil {
		for k, v := range req.PreSearchData {
			switch k {
			case search.KnnPreSearchDataKey:
				if v != nil {
					knnHits, ok = v.([]*search.DocumentMatch)
					if !ok {
						return nil, fmt.Errorf("knn preSearchData must be of type []*search.DocumentMatch")
					}
				}
				skipKnnCollector = true
			}
		}
	}
	if !skipKnnCollector && requestHasKNN(req) {
		knnHits, err = i.runKnnCollector(ctx, req, indexReader, false)
		if err != nil {
			return nil, err
		}
	}

	setKnnHitsInCollector(knnHits, req, coll)

	// This callback and variable handles the tracking of bytes read
	//  1. as part of creation of tfr and its Next() calls which is
	//     accounted by invoking this callback when the TFR is closed.
	//  2. the docvalues portion (accounted in collector) and the retrieval
	//     of stored fields bytes (by LoadAndHighlightFields)
	var totalSearchCost uint64
	sendBytesRead := func(bytesRead uint64) {
		totalSearchCost += bytesRead
	}

	ctx = context.WithValue(ctx, search.SearchIOStatsCallbackKey,
		search.SearchIOStatsCallbackFunc(sendBytesRead))

	var bufPool *s2.GeoBufferPool
	getBufferPool := func() *s2.GeoBufferPool {
		if bufPool == nil {
			bufPool = s2.NewGeoBufferPool(search.MaxGeoBufPoolSize, search.MinGeoBufPoolSize)
		}

		return bufPool
	}

	ctx = context.WithValue(ctx, search.GeoBufferPoolCallbackKey,
		search.GeoBufferPoolCallbackFunc(getBufferPool))

<<<<<<< HEAD
	searcher, err := req.Query.Searcher(ctx, indexReader, i.m, search.SearcherOptions{
=======
	// Using a disjunction query to get union of results from KNN query
	// and the original query
	searchQuery := disjunctQueryWithKNN(req)

	searcher, err := searchQuery.Searcher(ctx, indexReader, i.m, search.SearcherOptions{
>>>>>>> 5f1f45a5
		Explain:            req.Explain,
		IncludeTermVectors: req.IncludeLocations || req.Highlight != nil,
		Score:              req.Score,
	})
	if err != nil {
		return nil, err
	}
	defer func() {
		if serr := searcher.Close(); err == nil && serr != nil {
			err = serr
		}
		if sr != nil {
			sr.Cost = totalSearchCost
		}
		if sr, ok := indexReader.(*scorch.IndexSnapshot); ok {
			sr.UpdateIOStats(totalSearchCost)
		}

		search.RecordSearchCost(ctx, search.DoneM, 0)
	}()

	if req.Facets != nil {
		facetsBuilder := search.NewFacetsBuilder(indexReader)
		for facetName, facetRequest := range req.Facets {
			if facetRequest.NumericRanges != nil {
				// build numeric range facet
				facetBuilder := facet.NewNumericFacetBuilder(facetRequest.Field, facetRequest.Size)
				for _, nr := range facetRequest.NumericRanges {
					facetBuilder.AddRange(nr.Name, nr.Min, nr.Max)
				}
				facetsBuilder.Add(facetName, facetBuilder)
			} else if facetRequest.DateTimeRanges != nil {
				// build date range facet
				facetBuilder := facet.NewDateTimeFacetBuilder(facetRequest.Field, facetRequest.Size)
				for _, dr := range facetRequest.DateTimeRanges {
					dateTimeParserName := defaultDateTimeParser
					if dr.DateTimeParser != "" {
						dateTimeParserName = dr.DateTimeParser
					}
					dateTimeParser := i.m.DateTimeParserNamed(dateTimeParserName)
					if dateTimeParser == nil {
						return nil, fmt.Errorf("no date time parser named `%s` registered", dateTimeParserName)
					}
					start, end, err := dr.ParseDates(dateTimeParser)
					if err != nil {
						return nil, fmt.Errorf("ParseDates err: %v, using date time parser named %s", err, dateTimeParserName)
					}
					if start.IsZero() && end.IsZero() {
						return nil, fmt.Errorf("date range query must specify either start, end or both for date range name '%s'", dr.Name)
					}
					facetBuilder.AddRange(dr.Name, start, end)
				}
				facetsBuilder.Add(facetName, facetBuilder)
			} else {
				// build terms facet
				facetBuilder := facet.NewTermsFacetBuilder(facetRequest.Field, facetRequest.Size)
				facetsBuilder.Add(facetName, facetBuilder)
			}
		}
		coll.SetFacetsBuilder(facetsBuilder)
	}

	memNeeded := memNeededForSearch(req, searcher, coll)
	if cb := ctx.Value(SearchQueryStartCallbackKey); cb != nil {
		if cbF, ok := cb.(SearchQueryStartCallbackFn); ok {
			err = cbF(memNeeded)
		}
	}
	if err != nil {
		return nil, err
	}

	if cb := ctx.Value(SearchQueryEndCallbackKey); cb != nil {
		if cbF, ok := cb.(SearchQueryEndCallbackFn); ok {
			defer func() {
				_ = cbF(memNeeded)
			}()
		}
	}

	err = coll.Collect(ctx, searcher, indexReader)
	if err != nil {
		return nil, err
	}

	hits := coll.Results()

	var highlighter highlight.Highlighter

	if req.Highlight != nil {
		// get the right highlighter
		highlighter, err = Config.Cache.HighlighterNamed(Config.DefaultHighlighter)
		if err != nil {
			return nil, err
		}
		if req.Highlight.Style != nil {
			highlighter, err = Config.Cache.HighlighterNamed(*req.Highlight.Style)
			if err != nil {
				return nil, err
			}
		}
		if highlighter == nil {
			return nil, fmt.Errorf("no highlighter named `%s` registered", *req.Highlight.Style)
		}
	}

	var storedFieldsCost uint64
	for _, hit := range hits {
		// KNN documents will already have their Index value set as part of the knn collector output
		// so check if the index is empty and set it to the current index name
		if i.name != "" && hit.Index == "" {
			hit.Index = i.name
		}
		err, storedFieldsBytes := LoadAndHighlightFields(hit, req, i.name, indexReader, highlighter)
		if err != nil {
			return nil, err
		}
		storedFieldsCost += storedFieldsBytes
	}

	totalSearchCost += storedFieldsCost
	search.RecordSearchCost(ctx, search.AddM, storedFieldsCost)

	atomic.AddUint64(&i.stats.searches, 1)
	searchDuration := time.Since(searchStart)
	atomic.AddUint64(&i.stats.searchTime, uint64(searchDuration))

	if Config.SlowSearchLogThreshold > 0 &&
		searchDuration > Config.SlowSearchLogThreshold {
		logger.Printf("slow search took %s - %v", searchDuration, req)
	}

	if reverseQueryExecution {
		// reverse the sort back to the original
		req.Sort.Reverse()
		// resort using the original order
		mhs := newSearchHitSorter(req.Sort, hits)
		req.SortFunc()(mhs)
		// reset request
		req.SearchBefore = req.SearchAfter
		req.SearchAfter = nil
	}

	rv := &SearchResult{
		Status: &SearchStatus{
			Total:      1,
			Successful: 1,
		},
		Hits:     hits,
		Total:    coll.Total(),
		MaxScore: coll.MaxScore(),
		Took:     searchDuration,
		Facets:   coll.FacetResults(),
	}

	if req.Explain {
		rv.Request = req
	}

	return rv, nil
}

func LoadAndHighlightFields(hit *search.DocumentMatch, req *SearchRequest,
	indexName string, r index.IndexReader,
	highlighter highlight.Highlighter) (error, uint64) {
	var totalStoredFieldsBytes uint64
	if len(req.Fields) > 0 || highlighter != nil {
		doc, err := r.Document(hit.ID)
		if err == nil && doc != nil {
<<<<<<< HEAD
			if len(req.Fields) > 0 && hit.Fields == nil {
=======
			if len(req.Fields) > 0 {
>>>>>>> 5f1f45a5
				totalStoredFieldsBytes = doc.StoredFieldsBytes()
				fieldsToLoad := deDuplicate(req.Fields)
				for _, f := range fieldsToLoad {
					doc.VisitFields(func(docF index.Field) {
						if f == "*" || docF.Name() == f {
							var value interface{}
							switch docF := docF.(type) {
							case index.TextField:
								value = docF.Text()
							case index.NumericField:
								num, err := docF.Number()
								if err == nil {
									value = num
								}
							case index.DateTimeField:
								datetime, layout, err := docF.DateTime()
								if err == nil {
									if layout == "" {
										// layout not set probably means it was indexed as a timestamp
										value = strconv.FormatInt(datetime.UnixNano(), 10)
									} else {
										value = datetime.Format(layout)
									}
								}
							case index.BooleanField:
								boolean, err := docF.Boolean()
								if err == nil {
									value = boolean
								}
							case index.GeoPointField:
								lon, err := docF.Lon()
								if err == nil {
									lat, err := docF.Lat()
									if err == nil {
										value = []float64{lon, lat}
									}
								}
							case index.GeoShapeField:
								v, err := docF.GeoShape()
								if err == nil {
									value = v
								}
							}

							if value != nil {
								hit.AddFieldValue(docF.Name(), value)
							}
						}
					})
				}
			}
			if highlighter != nil {
				highlightFields := req.Highlight.Fields
				if highlightFields == nil {
					// add all fields with matches
					highlightFields = make([]string, 0, len(hit.Locations))
					for k := range hit.Locations {
						highlightFields = append(highlightFields, k)
					}
				}
				for _, hf := range highlightFields {
					highlighter.BestFragmentsInField(hit, doc, hf, 1)
				}
			}
		} else if doc == nil {
			// unexpected case, a doc ID that was found as a search hit
			// was unable to be found during document lookup
			return ErrorIndexReadInconsistency, 0
		}
	}

	return nil, totalStoredFieldsBytes
}

// Fields returns the name of all the fields this
// Index has operated on.
func (i *indexImpl) Fields() (fields []string, err error) {
	i.mutex.RLock()
	defer i.mutex.RUnlock()

	if !i.open {
		return nil, ErrorIndexClosed
	}

	indexReader, err := i.i.Reader()
	if err != nil {
		return nil, err
	}
	defer func() {
		if cerr := indexReader.Close(); err == nil && cerr != nil {
			err = cerr
		}
	}()

	fields, err = indexReader.Fields()
	if err != nil {
		return nil, err
	}
	return fields, nil
}

func (i *indexImpl) FieldDict(field string) (index.FieldDict, error) {
	i.mutex.RLock()

	if !i.open {
		i.mutex.RUnlock()
		return nil, ErrorIndexClosed
	}

	indexReader, err := i.i.Reader()
	if err != nil {
		i.mutex.RUnlock()
		return nil, err
	}

	fieldDict, err := indexReader.FieldDict(field)
	if err != nil {
		i.mutex.RUnlock()
		return nil, err
	}

	return &indexImplFieldDict{
		index:       i,
		indexReader: indexReader,
		fieldDict:   fieldDict,
	}, nil
}

func (i *indexImpl) FieldDictRange(field string, startTerm []byte, endTerm []byte) (index.FieldDict, error) {
	i.mutex.RLock()

	if !i.open {
		i.mutex.RUnlock()
		return nil, ErrorIndexClosed
	}

	indexReader, err := i.i.Reader()
	if err != nil {
		i.mutex.RUnlock()
		return nil, err
	}

	fieldDict, err := indexReader.FieldDictRange(field, startTerm, endTerm)
	if err != nil {
		i.mutex.RUnlock()
		return nil, err
	}

	return &indexImplFieldDict{
		index:       i,
		indexReader: indexReader,
		fieldDict:   fieldDict,
	}, nil
}

func (i *indexImpl) FieldDictPrefix(field string, termPrefix []byte) (index.FieldDict, error) {
	i.mutex.RLock()

	if !i.open {
		i.mutex.RUnlock()
		return nil, ErrorIndexClosed
	}

	indexReader, err := i.i.Reader()
	if err != nil {
		i.mutex.RUnlock()
		return nil, err
	}

	fieldDict, err := indexReader.FieldDictPrefix(field, termPrefix)
	if err != nil {
		i.mutex.RUnlock()
		return nil, err
	}

	return &indexImplFieldDict{
		index:       i,
		indexReader: indexReader,
		fieldDict:   fieldDict,
	}, nil
}

func (i *indexImpl) Close() error {
	i.mutex.Lock()
	defer i.mutex.Unlock()

	indexStats.UnRegister(i)

	i.open = false
	return i.i.Close()
}

func (i *indexImpl) Stats() *IndexStat {
	return i.stats
}

func (i *indexImpl) StatsMap() map[string]interface{} {
	return i.stats.statsMap()
}

func (i *indexImpl) GetInternal(key []byte) (val []byte, err error) {
	i.mutex.RLock()
	defer i.mutex.RUnlock()

	if !i.open {
		return nil, ErrorIndexClosed
	}

	reader, err := i.i.Reader()
	if err != nil {
		return nil, err
	}
	defer func() {
		if cerr := reader.Close(); err == nil && cerr != nil {
			err = cerr
		}
	}()

	val, err = reader.GetInternal(key)
	if err != nil {
		return nil, err
	}
	return val, nil
}

func (i *indexImpl) SetInternal(key, val []byte) error {
	i.mutex.RLock()
	defer i.mutex.RUnlock()

	if !i.open {
		return ErrorIndexClosed
	}

	return i.i.SetInternal(key, val)
}

func (i *indexImpl) DeleteInternal(key []byte) error {
	i.mutex.RLock()
	defer i.mutex.RUnlock()

	if !i.open {
		return ErrorIndexClosed
	}

	return i.i.DeleteInternal(key)
}

// NewBatch creates a new empty batch.
func (i *indexImpl) NewBatch() *Batch {
	return &Batch{
		index:    i,
		internal: index.NewBatch(),
	}
}

func (i *indexImpl) Name() string {
	return i.name
}

func (i *indexImpl) SetName(name string) {
	indexStats.UnRegister(i)
	i.name = name
	indexStats.Register(i)
}

type indexImplFieldDict struct {
	index       *indexImpl
	indexReader index.IndexReader
	fieldDict   index.FieldDict
}

func (f *indexImplFieldDict) BytesRead() uint64 {
	return f.fieldDict.BytesRead()
}

func (f *indexImplFieldDict) Next() (*index.DictEntry, error) {
	return f.fieldDict.Next()
}

func (f *indexImplFieldDict) Close() error {
	defer f.index.mutex.RUnlock()
	err := f.fieldDict.Close()
	if err != nil {
		return err
	}
	return f.indexReader.Close()
}

// helper function to remove duplicate entries from slice of strings
func deDuplicate(fields []string) []string {
	entries := make(map[string]struct{})
	ret := []string{}
	for _, entry := range fields {
		if _, exists := entries[entry]; !exists {
			entries[entry] = struct{}{}
			ret = append(ret, entry)
		}
	}
	return ret
}

type searchHitSorter struct {
	hits          search.DocumentMatchCollection
	sort          search.SortOrder
	cachedScoring []bool
	cachedDesc    []bool
}

func newSearchHitSorter(sort search.SortOrder, hits search.DocumentMatchCollection) *searchHitSorter {
	return &searchHitSorter{
		sort:          sort,
		hits:          hits,
		cachedScoring: sort.CacheIsScore(),
		cachedDesc:    sort.CacheDescending(),
	}
}

func (m *searchHitSorter) Len() int      { return len(m.hits) }
func (m *searchHitSorter) Swap(i, j int) { m.hits[i], m.hits[j] = m.hits[j], m.hits[i] }
func (m *searchHitSorter) Less(i, j int) bool {
	c := m.sort.Compare(m.cachedScoring, m.cachedDesc, m.hits[i], m.hits[j])
	return c < 0
}

func (i *indexImpl) CopyTo(d index.Directory) (err error) {
	i.mutex.RLock()
	defer i.mutex.RUnlock()

	if !i.open {
		return ErrorIndexClosed
	}

	indexReader, err := i.i.Reader()
	if err != nil {
		return err
	}
	defer func() {
		if cerr := indexReader.Close(); err == nil && cerr != nil {
			err = cerr
		}
	}()

	irc, ok := indexReader.(IndexCopyable)
	if !ok {
		return fmt.Errorf("index implementation does not support copy")
	}

	err = irc.CopyTo(d)
	if err != nil {
		return fmt.Errorf("error copying index metadata: %v", err)
	}

	// copy the metadata
	return i.meta.CopyTo(d)
}

func (f FileSystemDirectory) GetWriter(filePath string) (io.WriteCloser,
	error) {
	dir, file := filepath.Split(filePath)
	if dir != "" {
		err := os.MkdirAll(filepath.Join(string(f), dir), os.ModePerm)
		if err != nil {
			return nil, err
		}
	}

	return os.OpenFile(filepath.Join(string(f), dir, file),
		os.O_RDWR|os.O_CREATE, 0600)
}<|MERGE_RESOLUTION|>--- conflicted
+++ resolved
@@ -549,15 +549,8 @@
 	ctx = context.WithValue(ctx, search.GeoBufferPoolCallbackKey,
 		search.GeoBufferPoolCallbackFunc(getBufferPool))
 
-<<<<<<< HEAD
+
 	searcher, err := req.Query.Searcher(ctx, indexReader, i.m, search.SearcherOptions{
-=======
-	// Using a disjunction query to get union of results from KNN query
-	// and the original query
-	searchQuery := disjunctQueryWithKNN(req)
-
-	searcher, err := searchQuery.Searcher(ctx, indexReader, i.m, search.SearcherOptions{
->>>>>>> 5f1f45a5
 		Explain:            req.Explain,
 		IncludeTermVectors: req.IncludeLocations || req.Highlight != nil,
 		Score:              req.Score,
@@ -727,11 +720,7 @@
 	if len(req.Fields) > 0 || highlighter != nil {
 		doc, err := r.Document(hit.ID)
 		if err == nil && doc != nil {
-<<<<<<< HEAD
 			if len(req.Fields) > 0 && hit.Fields == nil {
-=======
-			if len(req.Fields) > 0 {
->>>>>>> 5f1f45a5
 				totalStoredFieldsBytes = doc.StoredFieldsBytes()
 				fieldsToLoad := deDuplicate(req.Fields)
 				for _, f := range fieldsToLoad {
