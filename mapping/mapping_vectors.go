--- conflicted
+++ resolved
@@ -203,23 +203,10 @@
 	if err != nil || len(decodedVector) != fm.Dims {
 		return
 	}
-<<<<<<< HEAD
-	// Apply defaults for similarity and optimization if not set
-	similarity := fm.Similarity
-	if similarity == "" {
-		similarity = index.DefaultVectorSimilarityMetric
-	}
-	vectorIndexOptimizedFor := fm.VectorIndexOptimizedFor
-	if vectorIndexOptimizedFor == "" {
-		vectorIndexOptimizedFor = index.DefaultIndexOptimization
-	}
-	// normalize raw vector if similarity is cosine
-=======
 	// normalize raw vector if similarity is cosine, multi-vector is not supported
 	// for base64 encoded vectors, so we use NormalizeVector directly.
->>>>>>> 99e21207
 	if similarity == index.CosineSimilarity {
-		decodedVector = NormalizeMultiVector(decodedVector, fm.Dims)
+		decodedVector = NormalizeVector(decodedVector)
 	}
 
 	fieldName := getFieldName(pathString, path, fm)
