//  Copyright (c) 2023 Couchbase, Inc.
//
// Licensed under the Apache License, Version 2.0 (the "License");
// you may not use this file except in compliance with the License.
// You may obtain a copy of the License at
//
// 		http://www.apache.org/licenses/LICENSE-2.0
//
// Unless required by applicable law or agreed to in writing, software
// distributed under the License is distributed on an "AS IS" BASIS,
// WITHOUT WARRANTIES OR CONDITIONS OF ANY KIND, either express or implied.
// See the License for the specific language governing permissions and
// limitations under the License.

//go:build vectors
// +build vectors

package mapping

import (
	"fmt"
	"reflect"
	"slices"

	"github.com/blevesearch/bleve/v2/document"
	"github.com/blevesearch/bleve/v2/util"
	index "github.com/blevesearch/bleve_index_api"
	faiss "github.com/blevesearch/go-faiss"
)

// Min and Max allowed dimensions for a vector field;
// p.s must be set/updated at process init() _only_
var (
	MinVectorDims = 1
	MaxVectorDims = 4096
)

func NewVectorFieldMapping() *FieldMapping {
	return &FieldMapping{
		Type:         "vector",
		Store:        false,
		Index:        true,
		IncludeInAll: false,
		DocValues:    false,
		SkipFreqNorm: true,
	}
}

func NewVectorBase64FieldMapping() *FieldMapping {
	return &FieldMapping{
		Type:         "vector_base64",
		Store:        false,
		Index:        true,
		IncludeInAll: false,
		DocValues:    false,
		SkipFreqNorm: true,
	}
}

// validate and process a flat vector
func processFlatVector(vecV reflect.Value, dims int) ([]float32, bool) {
	if vecV.Len() != dims {
		return nil, false
	}

	rv := make([]float32, dims)
	for i := 0; i < vecV.Len(); i++ {
		item := vecV.Index(i)
		if !item.CanInterface() {
			return nil, false
		}
		itemI := item.Interface()
		itemFloat, ok := util.ExtractNumericValFloat32(itemI)
		if !ok {
			return nil, false
		}
		rv[i] = itemFloat
	}

	return rv, true
}

// validate and process a vector
// max supported depth of nesting is 2 ([][]float32)
func processVector(vecI interface{}, dims int) ([]float32, bool) {
	vecV := reflect.ValueOf(vecI)
	if !vecV.IsValid() || vecV.Kind() != reflect.Slice || vecV.Len() == 0 {
		return nil, false
	}

	// Let's examine the first element (head) of the vector.
	// If head is a slice, then vector is nested, otherwise flat.
	head := vecV.Index(0)
	if !head.CanInterface() {
		return nil, false
	}
	headI := head.Interface()
	headV := reflect.ValueOf(headI)
	if !headV.IsValid() {
		return nil, false
	}
	if headV.Kind() != reflect.Slice { // vector is flat
		return processFlatVector(vecV, dims)
	}

	// # process nested vector

	// pre-allocate memory for the flattened vector
	// so that we can use copy() later
	rv := make([]float32, dims*vecV.Len())

	for i := 0; i < vecV.Len(); i++ {
		subVec := vecV.Index(i)
		if !subVec.CanInterface() {
			return nil, false
		}
		subVecI := subVec.Interface()
		subVecV := reflect.ValueOf(subVecI)
		if !subVecV.IsValid() {
			return nil, false
		}

		if subVecV.Kind() != reflect.Slice {
			return nil, false
		}

		flatVector, ok := processFlatVector(subVecV, dims)
		if !ok {
			return nil, false
		}

		copy(rv[i*dims:(i+1)*dims], flatVector)
	}

	return rv, true
}

func (fm *FieldMapping) processVector(propertyMightBeVector interface{},
	pathString string, path []string, indexes []uint64, context *walkContext) bool {
	vector, ok := processVector(propertyMightBeVector, fm.Dims)
	// Don't add field to document if vector is invalid
	if !ok {
		return false
	}
	// Apply defaults for similarity and optimization if not set
	similarity := fm.Similarity
	if similarity == "" {
		similarity = index.DefaultVectorSimilarityMetric
	}
	vectorIndexOptimizedFor := fm.VectorIndexOptimizedFor
	if vectorIndexOptimizedFor == "" {
		vectorIndexOptimizedFor = index.DefaultIndexOptimization
	}
	// normalize raw vector if similarity is cosine
<<<<<<< HEAD
	// Since the vector can be multi-vector (flattened array of multiple vectors),
	// we use NormalizeMultiVector to normalize each sub-vector independently.
	if similarity == index.CosineSimilarity {
		vector = NormalizeMultiVector(vector, fm.Dims)
=======
	if similarity == index.CosineSimilarity {
		vector = NormalizeVector(vector)
>>>>>>> 8838f892
	}

	fieldName := getFieldName(pathString, path, fm)

	options := fm.Options()
	// ensure the options are set to not store/index term vectors/doc values
	options &^= index.StoreField | index.IncludeTermVectors | index.DocValues
	// skip freq/norms for vector field
	options |= index.SkipFreqNorm

	field := document.NewVectorFieldWithIndexingOptions(fieldName, indexes, vector,
		fm.Dims, similarity, vectorIndexOptimizedFor, options)
	context.doc.AddField(field)

	// "_all" composite field is not applicable for vector field
	context.excludedFromAll = append(context.excludedFromAll, fieldName)
	return true
}

func (fm *FieldMapping) processVectorBase64(propertyMightBeVectorBase64 interface{},
	pathString string, path []string, indexes []uint64, context *walkContext) {
	encodedString, ok := propertyMightBeVectorBase64.(string)
	if !ok {
		return
	}
	// Apply defaults for similarity and optimization if not set
	similarity := fm.Similarity
	if similarity == "" {
		similarity = index.DefaultVectorSimilarityMetric
	}
	vectorIndexOptimizedFor := fm.VectorIndexOptimizedFor
	if vectorIndexOptimizedFor == "" {
		vectorIndexOptimizedFor = index.DefaultIndexOptimization
	}
	decodedVector, err := document.DecodeVector(encodedString)
	if err != nil || len(decodedVector) != fm.Dims {
		return
	}
	// Apply defaults for similarity and optimization if not set
	similarity := fm.Similarity
	if similarity == "" {
		similarity = index.DefaultVectorSimilarityMetric
	}
	vectorIndexOptimizedFor := fm.VectorIndexOptimizedFor
	if vectorIndexOptimizedFor == "" {
		vectorIndexOptimizedFor = index.DefaultIndexOptimization
	}
	// normalize raw vector if similarity is cosine
	if similarity == index.CosineSimilarity {
<<<<<<< HEAD
		decodedVector = NormalizeMultiVector(decodedVector, fm.Dims)
=======
		decodedVector = NormalizeVector(decodedVector)
>>>>>>> 8838f892
	}

	fieldName := getFieldName(pathString, path, fm)
	options := fm.Options()

	// ensure the options are set to not store/index term vectors/doc values
	options &^= index.StoreField | index.IncludeTermVectors | index.DocValues
	// skip freq/norms for vector field
	options |= index.SkipFreqNorm

	field := document.NewVectorFieldWithIndexingOptions(fieldName, indexes, decodedVector,
		fm.Dims, similarity, vectorIndexOptimizedFor, options)
	context.doc.AddField(field)

	// "_all" composite field is not applicable for vector_base64 field
	context.excludedFromAll = append(context.excludedFromAll, fieldName)
}

// -----------------------------------------------------------------------------
// document validation functions

func validateFieldMapping(field *FieldMapping, path []string,
	fieldAliasCtx map[string]*FieldMapping) error {
	switch field.Type {
	case "vector", "vector_base64":
		return validateVectorFieldAlias(field, path, fieldAliasCtx)
	default: // non-vector field
		return validateFieldType(field)
	}
}

func validateVectorFieldAlias(field *FieldMapping, path []string,
	fieldAliasCtx map[string]*FieldMapping) error {
	// fully qualified field name
	pathString := encodePath(path)
	// check if field has a name set, else use path to compute effective name
	effectiveFieldName := getFieldName(pathString, path, field)
	// Compute effective values for validation
	effectiveSimilarity := field.Similarity
	if effectiveSimilarity == "" {
		effectiveSimilarity = index.DefaultVectorSimilarityMetric
	}
	effectiveOptimizedFor := field.VectorIndexOptimizedFor
	if effectiveOptimizedFor == "" {
		effectiveOptimizedFor = index.DefaultIndexOptimization
	}

	// # If alias is present, validate the field options as per the alias.
	// note: reading from a nil map is safe
	if fieldAlias, ok := fieldAliasCtx[effectiveFieldName]; ok {
		if field.Dims != fieldAlias.Dims {
			return fmt.Errorf("field: '%s', invalid alias "+
				"(different dimensions %d and %d)", effectiveFieldName, field.Dims,
				fieldAlias.Dims)
		}

		// Compare effective similarity values
		aliasSimilarity := fieldAlias.Similarity
		if aliasSimilarity == "" {
			aliasSimilarity = index.DefaultVectorSimilarityMetric
		}
		if effectiveSimilarity != aliasSimilarity {
<<<<<<< HEAD
			return fmt.Errorf("field: '%s', invalid alias "+
				"(different similarity values %s and %s)", effectiveFieldName,
				effectiveSimilarity, aliasSimilarity)
		}

		// Compare effective vector index optimization values
		aliasOptimizedFor := fieldAlias.VectorIndexOptimizedFor
		if aliasOptimizedFor == "" {
			aliasOptimizedFor = index.DefaultIndexOptimization
		}
		if effectiveOptimizedFor != aliasOptimizedFor {
			return fmt.Errorf("field: '%s', invalid alias "+
=======
			return fmt.Errorf("field: '%s', invalid alias "+
				"(different similarity values %s and %s)", effectiveFieldName,
				effectiveSimilarity, aliasSimilarity)
		}

		// Compare effective vector index optimization values
		aliasOptimizedFor := fieldAlias.VectorIndexOptimizedFor
		if aliasOptimizedFor == "" {
			aliasOptimizedFor = index.DefaultIndexOptimization
		}
		if effectiveOptimizedFor != aliasOptimizedFor {
			return fmt.Errorf("field: '%s', invalid alias "+
>>>>>>> 8838f892
				"(different vector index optimization values %s and %s)", effectiveFieldName,
				effectiveOptimizedFor, aliasOptimizedFor)
		}

		return nil
	}

	// # Validate field options
	// Vector dimensions must be within allowed range
	if field.Dims < MinVectorDims || field.Dims > MaxVectorDims {
		return fmt.Errorf("field: '%s', invalid vector dimension: %d,"+
			" value should be in range [%d, %d]", effectiveFieldName, field.Dims,
			MinVectorDims, MaxVectorDims)
	}
	// Similarity metric must be supported
	if _, ok := index.SupportedVectorSimilarityMetrics[effectiveSimilarity]; !ok {
		return fmt.Errorf("field: '%s', invalid similarity "+
			"metric: '%s', valid metrics are: %+v", effectiveFieldName, effectiveSimilarity,
			reflect.ValueOf(index.SupportedVectorSimilarityMetrics).MapKeys())
	}
	// Vector index optimization must be supported
	if _, ok := index.SupportedVectorIndexOptimizations[effectiveOptimizedFor]; !ok {
		return fmt.Errorf("field: '%s', invalid vector index "+
			"optimization: '%s', valid optimizations are: %+v", effectiveFieldName,
			effectiveOptimizedFor,
			reflect.ValueOf(index.SupportedVectorIndexOptimizations).MapKeys())
	}

	if fieldAliasCtx != nil { // writing to a nil map is unsafe
		fieldAliasCtx[effectiveFieldName] = field
	}

	return nil
}

// NormalizeVector normalizes a single vector to unit length.
// It makes a copy of the input vector to avoid modifying it in-place.
func NormalizeVector(vec []float32) []float32 {
	// make a copy of the vector to avoid modifying the original
	// vector in-place
	vecCopy := slices.Clone(vec)
	// normalize the vector copy using in-place normalization provided by faiss
	return faiss.NormalizeVector(vecCopy)
}

// NormalizeMultiVector normalizes each sub-vector of size `dims` independently.
// For a flattened array containing multiple vectors, each sub-vector is
// normalized separately to unit length.
// It makes a copy of the input vector to avoid modifying it in-place.
func NormalizeMultiVector(vec []float32, dims int) []float32 {
	if len(vec) == 0 || dims <= 0 || len(vec)%dims != 0 {
		return vec
	}
	// Single vector - delegate to NormalizeVector
	if len(vec) == dims {
		return NormalizeVector(vec)
	}
	// Multi-vector - make a copy to avoid modifying the original
	result := slices.Clone(vec)
	// Normalize each sub-vector in-place
	for i := 0; i < len(result); i += dims {
		faiss.NormalizeVector(result[i : i+dims])
	}
	return result
}<|MERGE_RESOLUTION|>--- conflicted
+++ resolved
@@ -151,16 +151,20 @@
 	if vectorIndexOptimizedFor == "" {
 		vectorIndexOptimizedFor = index.DefaultIndexOptimization
 	}
+	// Apply defaults for similarity and optimization if not set
+	similarity := fm.Similarity
+	if similarity == "" {
+		similarity = index.DefaultVectorSimilarityMetric
+	}
+	vectorIndexOptimizedFor := fm.VectorIndexOptimizedFor
+	if vectorIndexOptimizedFor == "" {
+		vectorIndexOptimizedFor = index.DefaultIndexOptimization
+	}
 	// normalize raw vector if similarity is cosine
-<<<<<<< HEAD
 	// Since the vector can be multi-vector (flattened array of multiple vectors),
 	// we use NormalizeMultiVector to normalize each sub-vector independently.
 	if similarity == index.CosineSimilarity {
 		vector = NormalizeMultiVector(vector, fm.Dims)
-=======
-	if similarity == index.CosineSimilarity {
-		vector = NormalizeVector(vector)
->>>>>>> 8838f892
 	}
 
 	fieldName := getFieldName(pathString, path, fm)
@@ -210,11 +214,7 @@
 	}
 	// normalize raw vector if similarity is cosine
 	if similarity == index.CosineSimilarity {
-<<<<<<< HEAD
 		decodedVector = NormalizeMultiVector(decodedVector, fm.Dims)
-=======
-		decodedVector = NormalizeVector(decodedVector)
->>>>>>> 8838f892
 	}
 
 	fieldName := getFieldName(pathString, path, fm)
@@ -277,7 +277,6 @@
 			aliasSimilarity = index.DefaultVectorSimilarityMetric
 		}
 		if effectiveSimilarity != aliasSimilarity {
-<<<<<<< HEAD
 			return fmt.Errorf("field: '%s', invalid alias "+
 				"(different similarity values %s and %s)", effectiveFieldName,
 				effectiveSimilarity, aliasSimilarity)
@@ -290,20 +289,6 @@
 		}
 		if effectiveOptimizedFor != aliasOptimizedFor {
 			return fmt.Errorf("field: '%s', invalid alias "+
-=======
-			return fmt.Errorf("field: '%s', invalid alias "+
-				"(different similarity values %s and %s)", effectiveFieldName,
-				effectiveSimilarity, aliasSimilarity)
-		}
-
-		// Compare effective vector index optimization values
-		aliasOptimizedFor := fieldAlias.VectorIndexOptimizedFor
-		if aliasOptimizedFor == "" {
-			aliasOptimizedFor = index.DefaultIndexOptimization
-		}
-		if effectiveOptimizedFor != aliasOptimizedFor {
-			return fmt.Errorf("field: '%s', invalid alias "+
->>>>>>> 8838f892
 				"(different vector index optimization values %s and %s)", effectiveFieldName,
 				effectiveOptimizedFor, aliasOptimizedFor)
 		}
