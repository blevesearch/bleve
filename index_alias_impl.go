--- conflicted
+++ resolved
@@ -30,7 +30,6 @@
 	name    string
 	indexes []Index
 	mutex   sync.RWMutex
-	mapping mapping.IndexMapping
 	open    bool
 	// if all the indexes in tha alias have the same mapping
 	// then the user can set the mapping here to avoid
@@ -174,12 +173,8 @@
 		// in another alias, so we need to do a preSearch search
 		// and NOT a real search
 		flags := &preSearchFlags{
-<<<<<<< HEAD
 			knn:      requestHasKNN(req),
 			synonyms: !isMatchNoneQuery(req.Query),
-=======
-			knn: requestHasKNN(req), // set knn flag if the request has KNN
->>>>>>> 31973e08
 		}
 		return preSearchDataSearch(ctx, req, flags, i.indexes...)
 	}
@@ -386,10 +381,7 @@
 		return nil
 	}
 
-<<<<<<< HEAD
-=======
 	// if the mapping is already set, return it
->>>>>>> 31973e08
 	if i.mapping != nil {
 		return i.mapping
 	}
@@ -534,13 +526,6 @@
 	for _, ind := range out {
 		i.removeSingle(ind)
 	}
-}
-
-func (i *indexAliasImpl) SetIndexMapping(m mapping.IndexMapping) {
-	i.mutex.Lock()
-	defer i.mutex.Unlock()
-
-	i.mapping = m
 }
 
 // createChildSearchRequest creates a separate
@@ -563,7 +548,6 @@
 
 // preSearchFlags is a struct to hold flags indicating why preSearch is required
 type preSearchFlags struct {
-<<<<<<< HEAD
 	knn      bool
 	synonyms bool
 }
@@ -596,27 +580,6 @@
 		// since we only care about the preSearchData in PreSearch
 		dummyQuery = query.NewMatchNoneQuery()
 	}
-=======
-	knn bool
-}
-
-// preSearchRequired checks if preSearch is required and returns the presearch flags struct
-// indicating which preSearch is required
-func preSearchRequired(req *SearchRequest, m mapping.IndexMapping) *preSearchFlags {
-	// Check for KNN query
-	knn := requestHasKNN(req)
-	if knn {
-		return &preSearchFlags{
-			knn: knn,
-		}
-	}
-	return nil
-}
-
-func preSearch(ctx context.Context, req *SearchRequest, flags *preSearchFlags, indexes ...Index) (*SearchResult, error) {
-	// create a dummy request with a match none query
-	// since we only care about the preSearchData in PreSearch
->>>>>>> 31973e08
 	dummyRequest := &SearchRequest{
 		Query: dummyQuery,
 	}
@@ -676,21 +639,17 @@
 }
 
 func requestSatisfiedByPreSearch(req *SearchRequest, flags *preSearchFlags) bool {
-<<<<<<< HEAD
 	// if the synonyms presearch flag is set the request can never be satisfied by
 	// the preSearch result as synonyms are not part of the preSearch result
 	if flags.synonyms {
 		return false
 	}
-=======
->>>>>>> 31973e08
 	if flags.knn && isKNNrequestSatisfiedByPreSearch(req) {
 		return true
 	}
 	return false
 }
 
-<<<<<<< HEAD
 func constructSynonymPreSearchData(rv map[string]map[string]interface{}, sr *SearchResult, indexes []Index) map[string]map[string]interface{} {
 	for _, index := range indexes {
 		rv[index.Name()][search.SynonymPreSearchDataKey] = sr.SynonymResult
@@ -700,9 +659,6 @@
 
 func constructPreSearchData(req *SearchRequest, flags *preSearchFlags,
 	preSearchResult *SearchResult, indexes []Index) (map[string]map[string]interface{}, error) {
-=======
-func constructPreSearchData(req *SearchRequest, flags *preSearchFlags, preSearchResult *SearchResult, indexes []Index) (map[string]map[string]interface{}, error) {
->>>>>>> 31973e08
 	mergedOut := make(map[string]map[string]interface{}, len(indexes))
 	for _, index := range indexes {
 		mergedOut[index.Name()] = make(map[string]interface{})
@@ -720,7 +676,9 @@
 	return mergedOut, nil
 }
 
-<<<<<<< HEAD
+// redistributePreSearchData redistributes the preSearchData sent in the search request to an index alias
+// which would happen in the case of an alias tree and depending on the level of the tree, the preSearchData
+// needs to be redistributed to the indexes at that level
 func redistributePreSearchData(req *SearchRequest, indexes []Index) (map[string]map[string]interface{}, error) {
 	rv := make(map[string]map[string]interface{})
 	for _, index := range indexes {
@@ -750,8 +708,6 @@
 	return rv, nil
 }
 
-=======
->>>>>>> 31973e08
 func preSearchDataSearch(ctx context.Context, req *SearchRequest, flags *preSearchFlags, indexes ...Index) (*SearchResult, error) {
 	asyncResults := make(chan *asyncSearchResult, len(indexes))
 	// run search on each index in separate go routine
@@ -829,33 +785,6 @@
 	return sr, nil
 }
 
-// redistributePreSearchData redistributes the preSearchData sent in the search request to an index alias
-// which would happen in the case of an alias tree and depending on the level of the tree, the preSearchData
-// needs to be redistributed to the indexes at that level
-func redistributePreSearchData(req *SearchRequest, indexes []Index) (map[string]map[string]interface{}, error) {
-	rv := make(map[string]map[string]interface{})
-	for _, index := range indexes {
-		rv[index.Name()] = make(map[string]interface{})
-	}
-	if knnHits, ok := req.PreSearchData[search.KnnPreSearchDataKey].([]*search.DocumentMatch); ok {
-		// the preSearchData for KNN is a list of DocumentMatch objects
-		// that need to be redistributed to the right index.
-		// This is used only in the case of an alias tree, where the indexes
-		// are at the leaves of the tree, and the master alias is at the root.
-		// At each level of the tree, the preSearchData needs to be redistributed
-		// to the indexes/aliases at that level. Because the preSearchData is
-		// specific to each final index at the leaf.
-		segregatedKnnHits, err := validateAndDistributeKNNHits(knnHits, indexes)
-		if err != nil {
-			return nil, err
-		}
-		for _, index := range indexes {
-			rv[index.Name()][search.KnnPreSearchDataKey] = segregatedKnnHits[index.Name()]
-		}
-	}
-	return rv, nil
-}
-
 // finalizePreSearchResult finalizes the preSearch result by applying the finalization steps
 // specific to the preSearch flags
 func finalizePreSearchResult(req *SearchRequest, flags *preSearchFlags, preSearchResult *SearchResult) {
