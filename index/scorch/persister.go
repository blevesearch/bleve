--- conflicted
+++ resolved
@@ -428,7 +428,8 @@
 	return true, nil
 }
 
-func prepareBoltSnapshot(snapshot *IndexSnapshot, tx *bolt.Tx, path string) ([]string, map[uint64]string, error) {
+func prepareBoltSnapshot(snapshot *IndexSnapshot, tx *bolt.Tx, path string,
+	segPlugin segment.Plugin) ([]string, map[uint64]string, error) {
 	snapshotsBucket, err := tx.CreateBucketIfNotExists(boltSnapshotsBucket)
 	if err != nil {
 		return nil, nil, err
@@ -444,12 +445,12 @@
 	if err != nil {
 		return nil, nil, err
 	}
-	err = metaBucket.Put(boltMetaDataSegmentTypeKey, []byte(s.segPlugin.Type()))
+	err = metaBucket.Put(boltMetaDataSegmentTypeKey, []byte(segPlugin.Type()))
 	if err != nil {
 		return nil, nil, err
 	}
 	buf := make([]byte, binary.MaxVarintLen32)
-	binary.BigEndian.PutUint32(buf, s.segPlugin.Version())
+	binary.BigEndian.PutUint32(buf, segPlugin.Version())
 	err = metaBucket.Put(boltMetaDataSegmentVersionKey, buf)
 	if err != nil {
 		return nil, nil, err
@@ -480,23 +481,18 @@
 		}
 		switch seg := segmentSnapshot.segment.(type) {
 		case segment.PersistedSegment:
-			path := seg.Path()
-			filename := strings.TrimPrefix(path, s.path+string(os.PathSeparator))
+			segPath := seg.Path()
+			filename := strings.TrimPrefix(segPath, path+string(os.PathSeparator))
 			err = snapshotSegmentBucket.Put(boltPathKey, []byte(filename))
 			if err != nil {
-				return err
+				return nil, nil, err
 			}
 			filenames = append(filenames, filename)
 		case segment.UnpersistedSegment:
 			// need to persist this to disk
 			filename := zapFileName(segmentSnapshot.id)
-<<<<<<< HEAD
 			path := path + string(os.PathSeparator) + filename
-			err = zap.PersistSegmentBase(seg, path)
-=======
-			path := s.path + string(os.PathSeparator) + filename
 			err = seg.Persist(path)
->>>>>>> 81b1327e
 			if err != nil {
 				return nil, nil, fmt.Errorf("error persisting segment: %v", err)
 			}
@@ -506,18 +502,6 @@
 				return nil, nil, err
 			}
 			filenames = append(filenames, filename)
-<<<<<<< HEAD
-		case *zap.Segment:
-			segPath := seg.Path()
-			filename := strings.TrimPrefix(segPath, path+string(os.PathSeparator))
-			err = snapshotSegmentBucket.Put(boltPathKey, []byte(filename))
-			if err != nil {
-				return nil, nil, err
-			}
-			filenames = append(filenames, filename)
-=======
-
->>>>>>> 81b1327e
 		default:
 			return nil, nil, fmt.Errorf("unknown segment type: %T", seg)
 		}
@@ -551,7 +535,7 @@
 		}
 	}()
 
-	filenames, newSegmentPaths, err := prepareBoltSnapshot(snapshot, tx, s.path)
+	filenames, newSegmentPaths, err := prepareBoltSnapshot(snapshot, tx, s.path, s.segPlugin)
 	if err != nil {
 		return err
 	}
