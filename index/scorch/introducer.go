--- conflicted
+++ resolved
@@ -51,36 +51,6 @@
 			if err != nil {
 				continue OUTER
 			}
-<<<<<<< HEAD
-			s.nextSnapshotEpoch++
-
-			// iterate through current segments
-			var running uint64
-			for i := range s.root.segment {
-				// see if optimistic work included this segment
-				delta, ok := next.obsoletes[s.root.segment[i].id]
-				if !ok {
-					var err error
-					delta, err = s.root.segment[i].segment.DocNumbers(next.ids)
-					if err != nil {
-						next.applied <- fmt.Errorf("error computing doc numbers: %v", err)
-						close(next.applied)
-						continue OUTER
-					}
-				}
-				newSnapshot.segment[i] = &SegmentSnapshot{
-					id:         s.root.segment[i].id,
-					segment:    s.root.segment[i].segment,
-					notify:     s.root.segment[i].notify,
-					cachedDocs: s.root.segment[i].cachedDocs,
-				}
-				// apply new obsoletions
-				if s.root.segment[i].deleted == nil {
-					newSnapshot.segment[i].deleted = delta
-				} else {
-					newSnapshot.segment[i].deleted = roaring.Or(s.root.segment[i].deleted, delta)
-				}
-=======
 		}
 		// notify persister
 		if notify != nil {
@@ -88,7 +58,6 @@
 			notify = nil
 		}
 	}
->>>>>>> 2b92e5ff
 
 	s.asyncTasks.Done()
 }
@@ -122,31 +91,6 @@
 				_ = newSnapshot.DecRef()
 				return err
 			}
-<<<<<<< HEAD
-			// put new segment at end
-			newSnapshot.segment[len(s.root.segment)] = &SegmentSnapshot{
-				id:         next.id,
-				segment:    next.data,
-				cachedDocs: &cachedDocs{cache: nil},
-			}
-			newSnapshot.offsets[len(s.root.segment)] = running
-			if !s.unsafeBatch {
-				newSnapshot.segment[len(s.root.segment)].notify = append(
-					newSnapshot.segment[len(s.root.segment)].notify,
-					next.persisted,
-				)
-			}
-			// copy old values
-			for key, oldVal := range s.root.internal {
-				newSnapshot.internal[key] = oldVal
-			}
-			// set new values and apply deletes
-			for key, newVal := range next.internal {
-				if newVal != nil {
-					newSnapshot.internal[key] = newVal
-				} else {
-					delete(newSnapshot.internal, key)
-=======
 		}
 		newSnapshot.segment[i] = &SegmentSnapshot{
 			id:      s.root.segment[i].id,
@@ -240,7 +184,6 @@
 					oldDocNum := deletedSinceItr.Next()
 					newDocNum := nextMerge.oldNewDocNums[segmentID][oldDocNum]
 					newSegmentDeleted.Add(uint32(newDocNum))
->>>>>>> 2b92e5ff
 				}
 			}
 		} else {
