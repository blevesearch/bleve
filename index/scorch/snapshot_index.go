--- conflicted
+++ resolved
@@ -52,19 +52,6 @@
 
 var reflectStaticSizeIndexSnapshot int
 
-<<<<<<< HEAD
-// DefaultFieldTFRCacheThreshold limits the number of TermFieldReaders(TFR) for
-// a field in an index snapshot. Without this limit, when recycling TFRs, it is
-// possible that a very large number of TFRs may be added to the recycle
-// cache, which could eventually lead to significant memory consumption.
-// This threshold can be overwritten by users at the library level by changing the
-// exported variable, or at the index level by setting the FieldTFRCacheThreshold
-// in the kvConfig.
-var DefaultFieldTFRCacheThreshold uint64 = 10
-var DefaultThesaurusTermReaderCacheThreshold uint64 = 10
-
-=======
->>>>>>> 3e63d1c9
 func init() {
 	var is interface{} = IndexSnapshot{}
 	reflectStaticSizeIndexSnapshot = int(reflect.TypeOf(is).Size())
@@ -91,9 +78,8 @@
 	m    sync.Mutex // Protects the fields that follow.
 	refs int64
 
-	m2                   sync.Mutex                                     // Protects the fields that follow.
-	fieldTFRs            map[string][]*IndexSnapshotTermFieldReader     // keyed by field, recycled TFR's
-	thesaurusTermReaders map[string][]*IndexSnapshotThesaurusTermReader // keyed by thesaurus name, recycled thesaurus readers
+	m2        sync.Mutex                                 // Protects the fields that follow.
+	fieldTFRs map[string][]*IndexSnapshotTermFieldReader // keyed by field, recycled TFR's
 }
 
 func (i *IndexSnapshot) Segments() []*SegmentSnapshot {
@@ -702,15 +688,6 @@
 	return DefaultFieldTFRCacheThreshold
 }
 
-func (is *IndexSnapshot) getThesaurusTermReaderCacheThreshold() uint64 {
-	if is.parent.config != nil {
-		if _, ok := is.parent.config["ThesaurusTermReaderCacheThreshold"]; ok {
-			return is.parent.config["ThesaurusTermReaderCacheThreshold"].(uint64)
-		}
-	}
-	return DefaultThesaurusTermReaderCacheThreshold
-}
-
 func (is *IndexSnapshot) recycleTermFieldReader(tfr *IndexSnapshotTermFieldReader) {
 	if !tfr.recycle {
 		// Do not recycle an optimized unadorned term field reader (used for
@@ -735,25 +712,6 @@
 	if len(is.fieldTFRs[tfr.field]) < is.getFieldTFRCacheThreshold() {
 		tfr.bytesRead = 0
 		is.fieldTFRs[tfr.field] = append(is.fieldTFRs[tfr.field], tfr)
-	}
-	is.m2.Unlock()
-}
-
-func (is *IndexSnapshot) recycleThesaurusTermReader(str *IndexSnapshotThesaurusTermReader) {
-	is.parent.rootLock.RLock()
-	obsolete := is.parent.root != is
-	is.parent.rootLock.RUnlock()
-	if obsolete {
-		// if we're not the current root (mutations happened), don't bother recycling
-		return
-	}
-
-	is.m2.Lock()
-	if is.thesaurusTermReaders == nil {
-		is.thesaurusTermReaders = map[string][]*IndexSnapshotThesaurusTermReader{}
-	}
-	if uint64(len(is.thesaurusTermReaders[str.name])) < is.getThesaurusTermReaderCacheThreshold() {
-		is.thesaurusTermReaders[str.name] = append(is.thesaurusTermReaders[str.name], str)
 	}
 	is.m2.Unlock()
 }
@@ -1038,26 +996,8 @@
 	return is.Close()
 }
 
-func (is *IndexSnapshot) allocThesaurusTermReader(name string) (str *IndexSnapshotThesaurusTermReader) {
-	is.m2.Lock()
-	if is.thesaurusTermReaders != nil {
-		strs := is.thesaurusTermReaders[name]
-		last := len(strs) - 1
-		if last >= 0 {
-			str = strs[last]
-			strs[last] = nil
-			is.thesaurusTermReaders[name] = strs[:last]
-			is.m2.Unlock()
-			return
-		}
-	}
-	is.m2.Unlock()
-	return &IndexSnapshotThesaurusTermReader{}
-}
-
 func (is *IndexSnapshot) ThesaurusTermReader(ctx context.Context, thesaurusName string, term []byte) (index.ThesaurusTermReader, error) {
-	rv := is.allocThesaurusTermReader(thesaurusName)
-
+	rv := &IndexSnapshotThesaurusTermReader{}
 	rv.name = thesaurusName
 	rv.snapshot = is
 	if rv.postings == nil {
