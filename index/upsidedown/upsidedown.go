//  Copyright (c) 2014 Couchbase, Inc.
//
// Licensed under the Apache License, Version 2.0 (the "License");
// you may not use this file except in compliance with the License.
// You may obtain a copy of the License at
//
// 		http://www.apache.org/licenses/LICENSE-2.0
//
// Unless required by applicable law or agreed to in writing, software
// distributed under the License is distributed on an "AS IS" BASIS,
// WITHOUT WARRANTIES OR CONDITIONS OF ANY KIND, either express or implied.
// See the License for the specific language governing permissions and
// limitations under the License.

//go:generate protoc --gofast_out=. upsidedown.proto

package upsidedown

import (
	"encoding/binary"
	"encoding/json"
	"fmt"
	"math"
	"sync"
	"sync/atomic"
	"time"

	"github.com/blevesearch/bleve/v2/document"
	"github.com/blevesearch/bleve/v2/registry"
	index "github.com/blevesearch/bleve_index_api"
	store "github.com/blevesearch/upsidedown_store_api"

	"github.com/golang/protobuf/proto"
)

const Name = "upside_down"

// RowBufferSize should ideally this is sized to be the smallest
// size that can contain an index row key and its corresponding
// value.  It is not a limit, if need be a larger buffer is
// allocated, but performance will be more optimal if *most*
// rows fit this size.
const RowBufferSize = 4 * 1024

var VersionKey = []byte{'v'}

const Version uint8 = 7

var IncompatibleVersion = fmt.Errorf("incompatible version, %d is supported", Version)

var ErrorUnknownStorageType = fmt.Errorf("unknown storage type")

type UpsideDownCouch struct {
	version       uint8
	path          string
	storeName     string
	storeConfig   map[string]interface{}
	store         store.KVStore
	fieldCache    *FieldCache
	analysisQueue *index.AnalysisQueue
	stats         *indexStat

	m sync.RWMutex
	// fields protected by m
	docCount uint64

	writeMutex sync.Mutex
}

type docBackIndexRow struct {
	docID        string
	doc          index.Document // If deletion, doc will be nil.
	backIndexRow *BackIndexRow
}

func NewUpsideDownCouch(storeName string, storeConfig map[string]interface{}, analysisQueue *index.AnalysisQueue) (index.Index, error) {
	rv := &UpsideDownCouch{
		version:       Version,
		fieldCache:    NewFieldCache(),
		storeName:     storeName,
		storeConfig:   storeConfig,
		analysisQueue: analysisQueue,
	}
	rv.stats = &indexStat{i: rv}
	return rv, nil
}

func (udc *UpsideDownCouch) init(kvwriter store.KVWriter) (err error) {
	// version marker
	rowsAll := [][]UpsideDownCouchRow{
		{NewVersionRow(udc.version)},
	}

	err = udc.batchRows(kvwriter, nil, rowsAll, nil)
	return
}

func (udc *UpsideDownCouch) loadSchema(kvreader store.KVReader) (err error) {

	it := kvreader.PrefixIterator([]byte{'f'})
	defer func() {
		if cerr := it.Close(); err == nil && cerr != nil {
			err = cerr
		}
	}()

	key, val, valid := it.Current()
	for valid {
		var fieldRow *FieldRow
		fieldRow, err = NewFieldRowKV(key, val)
		if err != nil {
			return
		}
		udc.fieldCache.AddExisting(fieldRow.name, fieldRow.index)

		it.Next()
		key, val, valid = it.Current()
	}

	val, err = kvreader.Get([]byte{'v'})
	if err != nil {
		return
	}
	var vr *VersionRow
	vr, err = NewVersionRowKV([]byte{'v'}, val)
	if err != nil {
		return
	}
	if vr.version != Version {
		err = IncompatibleVersion
		return
	}

	return
}

var rowBufferPool sync.Pool

func GetRowBuffer() []byte {
	if rb, ok := rowBufferPool.Get().([]byte); ok {
		return rb
	} else {
		return make([]byte, RowBufferSize)
	}
}

func PutRowBuffer(buf []byte) {
	rowBufferPool.Put(buf)
}

func (udc *UpsideDownCouch) batchRows(writer store.KVWriter, addRowsAll [][]UpsideDownCouchRow, updateRowsAll [][]UpsideDownCouchRow, deleteRowsAll [][]UpsideDownCouchRow) (err error) {
	dictionaryDeltas := make(map[string]int64)

	// count up bytes needed for buffering.
	addNum := 0
	addKeyBytes := 0
	addValBytes := 0

	updateNum := 0
	updateKeyBytes := 0
	updateValBytes := 0

	deleteNum := 0
	deleteKeyBytes := 0

	rowBuf := GetRowBuffer()

	for _, addRows := range addRowsAll {
		for _, row := range addRows {
			tfr, ok := row.(*TermFrequencyRow)
			if ok {
				if tfr.DictionaryRowKeySize() > len(rowBuf) {
					rowBuf = make([]byte, tfr.DictionaryRowKeySize())
				}
				dictKeySize, err := tfr.DictionaryRowKeyTo(rowBuf)
				if err != nil {
					return err
				}
				dictionaryDeltas[string(rowBuf[:dictKeySize])] += 1
			}
			addKeyBytes += row.KeySize()
			addValBytes += row.ValueSize()
		}
		addNum += len(addRows)
	}

	for _, updateRows := range updateRowsAll {
		for _, row := range updateRows {
			updateKeyBytes += row.KeySize()
			updateValBytes += row.ValueSize()
		}
		updateNum += len(updateRows)
	}

	for _, deleteRows := range deleteRowsAll {
		for _, row := range deleteRows {
			tfr, ok := row.(*TermFrequencyRow)
			if ok {
				// need to decrement counter
				if tfr.DictionaryRowKeySize() > len(rowBuf) {
					rowBuf = make([]byte, tfr.DictionaryRowKeySize())
				}
				dictKeySize, err := tfr.DictionaryRowKeyTo(rowBuf)
				if err != nil {
					return err
				}
				dictionaryDeltas[string(rowBuf[:dictKeySize])] -= 1
			}
			deleteKeyBytes += row.KeySize()
		}
		deleteNum += len(deleteRows)
	}

	PutRowBuffer(rowBuf)

	mergeNum := len(dictionaryDeltas)
	mergeKeyBytes := 0
	mergeValBytes := mergeNum * DictionaryRowMaxValueSize

	for dictRowKey := range dictionaryDeltas {
		mergeKeyBytes += len(dictRowKey)
	}

	// prepare batch
	totBytes := addKeyBytes + addValBytes +
		updateKeyBytes + updateValBytes +
		deleteKeyBytes +
		2*(mergeKeyBytes+mergeValBytes)

	buf, wb, err := writer.NewBatchEx(store.KVBatchOptions{
		TotalBytes: totBytes,
		NumSets:    addNum + updateNum,
		NumDeletes: deleteNum,
		NumMerges:  mergeNum,
	})
	if err != nil {
		return err
	}
	defer func() {
		_ = wb.Close()
	}()

	// fill the batch
	for _, addRows := range addRowsAll {
		for _, row := range addRows {
			keySize, err := row.KeyTo(buf)
			if err != nil {
				return err
			}
			valSize, err := row.ValueTo(buf[keySize:])
			if err != nil {
				return err
			}
			wb.Set(buf[:keySize], buf[keySize:keySize+valSize])
			buf = buf[keySize+valSize:]
		}
	}

	for _, updateRows := range updateRowsAll {
		for _, row := range updateRows {
			keySize, err := row.KeyTo(buf)
			if err != nil {
				return err
			}
			valSize, err := row.ValueTo(buf[keySize:])
			if err != nil {
				return err
			}
			wb.Set(buf[:keySize], buf[keySize:keySize+valSize])
			buf = buf[keySize+valSize:]
		}
	}

	for _, deleteRows := range deleteRowsAll {
		for _, row := range deleteRows {
			keySize, err := row.KeyTo(buf)
			if err != nil {
				return err
			}
			wb.Delete(buf[:keySize])
			buf = buf[keySize:]
		}
	}

	for dictRowKey, delta := range dictionaryDeltas {
		dictRowKeyLen := copy(buf, dictRowKey)
		binary.LittleEndian.PutUint64(buf[dictRowKeyLen:], uint64(delta))
		wb.Merge(buf[:dictRowKeyLen], buf[dictRowKeyLen:dictRowKeyLen+DictionaryRowMaxValueSize])
		buf = buf[dictRowKeyLen+DictionaryRowMaxValueSize:]
	}

	// write out the batch
	return writer.ExecuteBatch(wb)
}

func (udc *UpsideDownCouch) Open() (err error) {
	// acquire the write mutex for the duration of Open()
	udc.writeMutex.Lock()
	defer udc.writeMutex.Unlock()

	// open the kv store
	storeConstructor := registry.KVStoreConstructorByName(udc.storeName)
	if storeConstructor == nil {
		err = ErrorUnknownStorageType
		return
	}

	// now open the store
	udc.store, err = storeConstructor(&mergeOperator, udc.storeConfig)
	if err != nil {
		return
	}

	// start a reader to look at the index
	var kvreader store.KVReader
	kvreader, err = udc.store.Reader()
	if err != nil {
		return
	}

	var value []byte
	value, err = kvreader.Get(VersionKey)
	if err != nil {
		_ = kvreader.Close()
		return
	}

	if value != nil {
		err = udc.loadSchema(kvreader)
		if err != nil {
			_ = kvreader.Close()
			return
		}

		// set doc count
		udc.m.Lock()
		udc.docCount, err = udc.countDocs(kvreader)
		udc.m.Unlock()

		err = kvreader.Close()
	} else {
		// new index, close the reader and open writer to init
		err = kvreader.Close()
		if err != nil {
			return
		}

		var kvwriter store.KVWriter
		kvwriter, err = udc.store.Writer()
		if err != nil {
			return
		}
		defer func() {
			if cerr := kvwriter.Close(); err == nil && cerr != nil {
				err = cerr
			}
		}()

		// init the index
		err = udc.init(kvwriter)
	}

	return
}

func (udc *UpsideDownCouch) countDocs(kvreader store.KVReader) (count uint64, err error) {
	it := kvreader.PrefixIterator([]byte{'b'})
	defer func() {
		if cerr := it.Close(); err == nil && cerr != nil {
			err = cerr
		}
	}()

	_, _, valid := it.Current()
	for valid {
		count++
		it.Next()
		_, _, valid = it.Current()
	}

	return
}

func (udc *UpsideDownCouch) rowCount() (count uint64, err error) {
	// start an isolated reader for use during the rowcount
	kvreader, err := udc.store.Reader()
	if err != nil {
		return
	}
	defer func() {
		if cerr := kvreader.Close(); err == nil && cerr != nil {
			err = cerr
		}
	}()
	it := kvreader.RangeIterator(nil, nil)
	defer func() {
		if cerr := it.Close(); err == nil && cerr != nil {
			err = cerr
		}
	}()

	_, _, valid := it.Current()
	for valid {
		count++
		it.Next()
		_, _, valid = it.Current()
	}

	return
}

func (udc *UpsideDownCouch) Close() error {
	return udc.store.Close()
}

func (udc *UpsideDownCouch) Update(doc index.Document) (err error) {
	// do analysis before acquiring write lock
	analysisStart := time.Now()
	resultChan := make(chan *AnalysisResult)

	// put the work on the queue
	udc.analysisQueue.Queue(func() {
		ar := udc.analyze(doc)
		resultChan <- ar
	})

	// wait for the result
	result := <-resultChan
	close(resultChan)
	atomic.AddUint64(&udc.stats.analysisTime, uint64(time.Since(analysisStart)))

	udc.writeMutex.Lock()
	defer udc.writeMutex.Unlock()

	// open a reader for backindex lookup
	var kvreader store.KVReader
	kvreader, err = udc.store.Reader()
	if err != nil {
		return
	}

	// first we lookup the backindex row for the doc id if it exists
	// lookup the back index row
	var backIndexRow *BackIndexRow
	backIndexRow, err = backIndexRowForDoc(kvreader, index.IndexInternalID(doc.ID()))
	if err != nil {
		_ = kvreader.Close()
		atomic.AddUint64(&udc.stats.errors, 1)
		return
	}

	err = kvreader.Close()
	if err != nil {
		return
	}

	return udc.UpdateWithAnalysis(doc, result, backIndexRow)
}

func (udc *UpsideDownCouch) UpdateWithAnalysis(doc index.Document,
	result *AnalysisResult, backIndexRow *BackIndexRow) (err error) {
	// start a writer for this update
	indexStart := time.Now()
	var kvwriter store.KVWriter
	kvwriter, err = udc.store.Writer()
	if err != nil {
		return
	}
	defer func() {
		if cerr := kvwriter.Close(); err == nil && cerr != nil {
			err = cerr
		}
	}()

	// prepare a list of rows
	var addRowsAll [][]UpsideDownCouchRow
	var updateRowsAll [][]UpsideDownCouchRow
	var deleteRowsAll [][]UpsideDownCouchRow

	addRows, updateRows, deleteRows := udc.mergeOldAndNew(backIndexRow, result.Rows)
	if len(addRows) > 0 {
		addRowsAll = append(addRowsAll, addRows)
	}
	if len(updateRows) > 0 {
		updateRowsAll = append(updateRowsAll, updateRows)
	}
	if len(deleteRows) > 0 {
		deleteRowsAll = append(deleteRowsAll, deleteRows)
	}

	err = udc.batchRows(kvwriter, addRowsAll, updateRowsAll, deleteRowsAll)
	if err == nil && backIndexRow == nil {
		udc.m.Lock()
		udc.docCount++
		udc.m.Unlock()
	}
	atomic.AddUint64(&udc.stats.indexTime, uint64(time.Since(indexStart)))
	if err == nil {
		atomic.AddUint64(&udc.stats.updates, 1)
		atomic.AddUint64(&udc.stats.numPlainTextBytesIndexed, doc.NumPlainTextBytes())
	} else {
		atomic.AddUint64(&udc.stats.errors, 1)
	}
	return
}

func (udc *UpsideDownCouch) mergeOldAndNew(backIndexRow *BackIndexRow, rows []IndexRow) (addRows []UpsideDownCouchRow, updateRows []UpsideDownCouchRow, deleteRows []UpsideDownCouchRow) {
	addRows = make([]UpsideDownCouchRow, 0, len(rows))

	if backIndexRow == nil {
		addRows = addRows[0:len(rows)]
		for i, row := range rows {
			addRows[i] = row
		}
		return addRows, nil, nil
	}

	updateRows = make([]UpsideDownCouchRow, 0, len(rows))
	deleteRows = make([]UpsideDownCouchRow, 0, len(rows))

	var existingTermKeys map[string]struct{}
	backIndexTermKeys := backIndexRow.AllTermKeys()
	if len(backIndexTermKeys) > 0 {
		existingTermKeys = make(map[string]struct{}, len(backIndexTermKeys))
		for _, key := range backIndexTermKeys {
			existingTermKeys[string(key)] = struct{}{}
		}
	}

	var existingStoredKeys map[string]struct{}
	backIndexStoredKeys := backIndexRow.AllStoredKeys()
	if len(backIndexStoredKeys) > 0 {
		existingStoredKeys = make(map[string]struct{}, len(backIndexStoredKeys))
		for _, key := range backIndexStoredKeys {
			existingStoredKeys[string(key)] = struct{}{}
		}
	}

	keyBuf := GetRowBuffer()
	for _, row := range rows {
		switch row := row.(type) {
		case *TermFrequencyRow:
			if existingTermKeys != nil {
				if row.KeySize() > len(keyBuf) {
					keyBuf = make([]byte, row.KeySize())
				}
				keySize, _ := row.KeyTo(keyBuf)
				if _, ok := existingTermKeys[string(keyBuf[:keySize])]; ok {
					updateRows = append(updateRows, row)
					delete(existingTermKeys, string(keyBuf[:keySize]))
					continue
				}
			}
			addRows = append(addRows, row)
		case *StoredRow:
			if existingStoredKeys != nil {
				if row.KeySize() > len(keyBuf) {
					keyBuf = make([]byte, row.KeySize())
				}
				keySize, _ := row.KeyTo(keyBuf)
				if _, ok := existingStoredKeys[string(keyBuf[:keySize])]; ok {
					updateRows = append(updateRows, row)
					delete(existingStoredKeys, string(keyBuf[:keySize]))
					continue
				}
			}
			addRows = append(addRows, row)
		default:
			updateRows = append(updateRows, row)
		}
	}
	PutRowBuffer(keyBuf)

	// any of the existing rows that weren't updated need to be deleted
	for existingTermKey := range existingTermKeys {
		termFreqRow, err := NewTermFrequencyRowK([]byte(existingTermKey))
		if err == nil {
			deleteRows = append(deleteRows, termFreqRow)
		}
	}

	// any of the existing stored fields that weren't updated need to be deleted
	for existingStoredKey := range existingStoredKeys {
		storedRow, err := NewStoredRowK([]byte(existingStoredKey))
		if err == nil {
			deleteRows = append(deleteRows, storedRow)
		}
	}

	return addRows, updateRows, deleteRows
}

func (udc *UpsideDownCouch) storeField(docID []byte, field index.Field, fieldIndex uint16, rows []IndexRow, backIndexStoredEntries []*BackIndexStoreEntry) ([]IndexRow, []*BackIndexStoreEntry) {
	fieldType := field.EncodedFieldType()
	storedRow := NewStoredRow(docID, fieldIndex, field.ArrayPositions(), fieldType, field.Value())

	// record the back index entry
	backIndexStoredEntry := BackIndexStoreEntry{Field: proto.Uint32(uint32(fieldIndex)), ArrayPositions: field.ArrayPositions()}

	return append(rows, storedRow), append(backIndexStoredEntries, &backIndexStoredEntry)
}

<<<<<<< HEAD
func encodeFieldType(f document.Field) byte {
	fieldType := byte('x')
	switch f.(type) {
	case *document.TextField:
		fieldType = 't'
	case *document.NumericField:
		fieldType = 'n'
	case *document.DateTimeField:
		fieldType = 'd'
	case *document.BooleanField:
		fieldType = 'b'
	case *document.GeoPointField:
		fieldType = 'g'
	case *document.CompositeField:
		fieldType = 'c'
	case *document.IpField:
		fieldType = 'i'
	}
	return fieldType
}

func (udc *UpsideDownCouch) indexField(docID []byte, includeTermVectors bool, fieldIndex uint16, fieldLength int, tokenFreqs analysis.TokenFrequencies, rows []index.IndexRow, backIndexTermsEntries []*BackIndexTermsEntry) ([]index.IndexRow, []*BackIndexTermsEntry) {
=======
func (udc *UpsideDownCouch) indexField(docID []byte, includeTermVectors bool, fieldIndex uint16, fieldLength int, tokenFreqs index.TokenFrequencies, rows []IndexRow, backIndexTermsEntries []*BackIndexTermsEntry) ([]IndexRow, []*BackIndexTermsEntry) {
>>>>>>> cf77da18
	fieldNorm := float32(1.0 / math.Sqrt(float64(fieldLength)))

	termFreqRows := make([]TermFrequencyRow, len(tokenFreqs))
	termFreqRowsUsed := 0

	terms := make([]string, 0, len(tokenFreqs))
	for k, tf := range tokenFreqs {
		termFreqRow := &termFreqRows[termFreqRowsUsed]
		termFreqRowsUsed++

		InitTermFrequencyRow(termFreqRow, tf.Term, fieldIndex, docID,
			uint64(frequencyFromTokenFreq(tf)), fieldNorm)

		if includeTermVectors {
			termFreqRow.vectors, rows = udc.termVectorsFromTokenFreq(fieldIndex, tf, rows)
		}

		// record the back index entry
		terms = append(terms, k)

		rows = append(rows, termFreqRow)
	}
	backIndexTermsEntry := BackIndexTermsEntry{Field: proto.Uint32(uint32(fieldIndex)), Terms: terms}
	backIndexTermsEntries = append(backIndexTermsEntries, &backIndexTermsEntry)

	return rows, backIndexTermsEntries
}

func (udc *UpsideDownCouch) Delete(id string) (err error) {
	indexStart := time.Now()

	udc.writeMutex.Lock()
	defer udc.writeMutex.Unlock()

	// open a reader for backindex lookup
	var kvreader store.KVReader
	kvreader, err = udc.store.Reader()
	if err != nil {
		return
	}

	// first we lookup the backindex row for the doc id if it exists
	// lookup the back index row
	var backIndexRow *BackIndexRow
	backIndexRow, err = backIndexRowForDoc(kvreader, index.IndexInternalID(id))
	if err != nil {
		_ = kvreader.Close()
		atomic.AddUint64(&udc.stats.errors, 1)
		return
	}

	err = kvreader.Close()
	if err != nil {
		return
	}

	if backIndexRow == nil {
		atomic.AddUint64(&udc.stats.deletes, 1)
		return
	}

	// start a writer for this delete
	var kvwriter store.KVWriter
	kvwriter, err = udc.store.Writer()
	if err != nil {
		return
	}
	defer func() {
		if cerr := kvwriter.Close(); err == nil && cerr != nil {
			err = cerr
		}
	}()

	var deleteRowsAll [][]UpsideDownCouchRow

	deleteRows := udc.deleteSingle(id, backIndexRow, nil)
	if len(deleteRows) > 0 {
		deleteRowsAll = append(deleteRowsAll, deleteRows)
	}

	err = udc.batchRows(kvwriter, nil, nil, deleteRowsAll)
	if err == nil {
		udc.m.Lock()
		udc.docCount--
		udc.m.Unlock()
	}
	atomic.AddUint64(&udc.stats.indexTime, uint64(time.Since(indexStart)))
	if err == nil {
		atomic.AddUint64(&udc.stats.deletes, 1)
	} else {
		atomic.AddUint64(&udc.stats.errors, 1)
	}
	return
}

func (udc *UpsideDownCouch) deleteSingle(id string, backIndexRow *BackIndexRow, deleteRows []UpsideDownCouchRow) []UpsideDownCouchRow {
	idBytes := []byte(id)

	for _, backIndexEntry := range backIndexRow.termsEntries {
		for i := range backIndexEntry.Terms {
			tfr := NewTermFrequencyRow([]byte(backIndexEntry.Terms[i]), uint16(*backIndexEntry.Field), idBytes, 0, 0)
			deleteRows = append(deleteRows, tfr)
		}
	}
	for _, se := range backIndexRow.storedEntries {
		sf := NewStoredRow(idBytes, uint16(*se.Field), se.ArrayPositions, 'x', nil)
		deleteRows = append(deleteRows, sf)
	}

	// also delete the back entry itself
	deleteRows = append(deleteRows, backIndexRow)
	return deleteRows
}

func decodeFieldType(typ byte, name string, pos []uint64, value []byte) document.Field {
	switch typ {
	case 't':
		return document.NewTextField(name, pos, value)
	case 'n':
		return document.NewNumericFieldFromBytes(name, pos, value)
	case 'd':
		return document.NewDateTimeFieldFromBytes(name, pos, value)
	case 'b':
		return document.NewBooleanFieldFromBytes(name, pos, value)
	case 'g':
		return document.NewGeoPointFieldFromBytes(name, pos, value)
	case 'i':
		return document.NewIpFieldFromBytes(name, pos, value)

	}
	return nil
}

func frequencyFromTokenFreq(tf *index.TokenFreq) int {
	return tf.Frequency()
}

func (udc *UpsideDownCouch) termVectorsFromTokenFreq(field uint16, tf *index.TokenFreq, rows []IndexRow) ([]*TermVector, []IndexRow) {
	a := make([]TermVector, len(tf.Locations))
	rv := make([]*TermVector, len(tf.Locations))

	for i, l := range tf.Locations {
		var newFieldRow *FieldRow
		fieldIndex := field
		if l.Field != "" {
			// lookup correct field
			fieldIndex, newFieldRow = udc.fieldIndexOrNewRow(l.Field)
			if newFieldRow != nil {
				rows = append(rows, newFieldRow)
			}
		}
		a[i] = TermVector{
			field:          fieldIndex,
			arrayPositions: l.ArrayPositions,
			pos:            uint64(l.Position),
			start:          uint64(l.Start),
			end:            uint64(l.End),
		}
		rv[i] = &a[i]
	}

	return rv, rows
}

func (udc *UpsideDownCouch) termFieldVectorsFromTermVectors(in []*TermVector) []*index.TermFieldVector {
	if len(in) == 0 {
		return nil
	}

	a := make([]index.TermFieldVector, len(in))
	rv := make([]*index.TermFieldVector, len(in))

	for i, tv := range in {
		fieldName := udc.fieldCache.FieldIndexed(tv.field)
		a[i] = index.TermFieldVector{
			Field:          fieldName,
			ArrayPositions: tv.arrayPositions,
			Pos:            tv.pos,
			Start:          tv.start,
			End:            tv.end,
		}
		rv[i] = &a[i]
	}
	return rv
}

func (udc *UpsideDownCouch) Batch(batch *index.Batch) (err error) {
	persistedCallback := batch.PersistedCallback()
	if persistedCallback != nil {
		defer persistedCallback(err)
	}
	analysisStart := time.Now()

	resultChan := make(chan *AnalysisResult, len(batch.IndexOps))

	var numUpdates uint64
	var numPlainTextBytes uint64
	for _, doc := range batch.IndexOps {
		if doc != nil {
			numUpdates++
			numPlainTextBytes += doc.NumPlainTextBytes()
		}
	}

	if numUpdates > 0 {
		go func() {
			for k := range batch.IndexOps {
				doc := batch.IndexOps[k]
				if doc != nil {
					// put the work on the queue
					udc.analysisQueue.Queue(func() {
						ar := udc.analyze(doc)
						resultChan <- ar
					})
				}
			}
		}()
	}

	// retrieve back index rows concurrent with analysis
	docBackIndexRowErr := error(nil)
	docBackIndexRowCh := make(chan *docBackIndexRow, len(batch.IndexOps))

	udc.writeMutex.Lock()
	defer udc.writeMutex.Unlock()

	go func() {
		defer close(docBackIndexRowCh)

		// open a reader for backindex lookup
		var kvreader store.KVReader
		kvreader, err = udc.store.Reader()
		if err != nil {
			docBackIndexRowErr = err
			return
		}
		defer func() {
			if cerr := kvreader.Close(); err == nil && cerr != nil {
				docBackIndexRowErr = cerr
			}
		}()

		for docID, doc := range batch.IndexOps {
			backIndexRow, err := backIndexRowForDoc(kvreader, index.IndexInternalID(docID))
			if err != nil {
				docBackIndexRowErr = err
				return
			}

			docBackIndexRowCh <- &docBackIndexRow{docID, doc, backIndexRow}
		}
	}()

	// wait for analysis result
	newRowsMap := make(map[string][]IndexRow)
	var itemsDeQueued uint64
	for itemsDeQueued < numUpdates {
		result := <-resultChan
		newRowsMap[result.DocID] = result.Rows
		itemsDeQueued++
	}
	close(resultChan)

	atomic.AddUint64(&udc.stats.analysisTime, uint64(time.Since(analysisStart)))

	docsAdded := uint64(0)
	docsDeleted := uint64(0)

	indexStart := time.Now()

	// prepare a list of rows
	var addRowsAll [][]UpsideDownCouchRow
	var updateRowsAll [][]UpsideDownCouchRow
	var deleteRowsAll [][]UpsideDownCouchRow

	// add the internal ops
	var updateRows []UpsideDownCouchRow
	var deleteRows []UpsideDownCouchRow

	for internalKey, internalValue := range batch.InternalOps {
		if internalValue == nil {
			// delete
			deleteInternalRow := NewInternalRow([]byte(internalKey), nil)
			deleteRows = append(deleteRows, deleteInternalRow)
		} else {
			updateInternalRow := NewInternalRow([]byte(internalKey), internalValue)
			updateRows = append(updateRows, updateInternalRow)
		}
	}

	if len(updateRows) > 0 {
		updateRowsAll = append(updateRowsAll, updateRows)
	}
	if len(deleteRows) > 0 {
		deleteRowsAll = append(deleteRowsAll, deleteRows)
	}

	// process back index rows as they arrive
	for dbir := range docBackIndexRowCh {
		if dbir.doc == nil && dbir.backIndexRow != nil {
			// delete
			deleteRows := udc.deleteSingle(dbir.docID, dbir.backIndexRow, nil)
			if len(deleteRows) > 0 {
				deleteRowsAll = append(deleteRowsAll, deleteRows)
			}
			docsDeleted++
		} else if dbir.doc != nil {
			addRows, updateRows, deleteRows := udc.mergeOldAndNew(dbir.backIndexRow, newRowsMap[dbir.docID])
			if len(addRows) > 0 {
				addRowsAll = append(addRowsAll, addRows)
			}
			if len(updateRows) > 0 {
				updateRowsAll = append(updateRowsAll, updateRows)
			}
			if len(deleteRows) > 0 {
				deleteRowsAll = append(deleteRowsAll, deleteRows)
			}
			if dbir.backIndexRow == nil {
				docsAdded++
			}
		}
	}

	if docBackIndexRowErr != nil {
		return docBackIndexRowErr
	}

	// start a writer for this batch
	var kvwriter store.KVWriter
	kvwriter, err = udc.store.Writer()
	if err != nil {
		return
	}

	err = udc.batchRows(kvwriter, addRowsAll, updateRowsAll, deleteRowsAll)
	if err != nil {
		_ = kvwriter.Close()
		atomic.AddUint64(&udc.stats.errors, 1)
		return
	}

	err = kvwriter.Close()

	atomic.AddUint64(&udc.stats.indexTime, uint64(time.Since(indexStart)))

	if err == nil {
		udc.m.Lock()
		udc.docCount += docsAdded
		udc.docCount -= docsDeleted
		udc.m.Unlock()
		atomic.AddUint64(&udc.stats.updates, numUpdates)
		atomic.AddUint64(&udc.stats.deletes, docsDeleted)
		atomic.AddUint64(&udc.stats.batches, 1)
		atomic.AddUint64(&udc.stats.numPlainTextBytesIndexed, numPlainTextBytes)
	} else {
		atomic.AddUint64(&udc.stats.errors, 1)
	}

	return
}

func (udc *UpsideDownCouch) SetInternal(key, val []byte) (err error) {
	internalRow := NewInternalRow(key, val)
	udc.writeMutex.Lock()
	defer udc.writeMutex.Unlock()
	var writer store.KVWriter
	writer, err = udc.store.Writer()
	if err != nil {
		return
	}
	defer func() {
		if cerr := writer.Close(); err == nil && cerr != nil {
			err = cerr
		}
	}()

	batch := writer.NewBatch()
	batch.Set(internalRow.Key(), internalRow.Value())

	return writer.ExecuteBatch(batch)
}

func (udc *UpsideDownCouch) DeleteInternal(key []byte) (err error) {
	internalRow := NewInternalRow(key, nil)
	udc.writeMutex.Lock()
	defer udc.writeMutex.Unlock()
	var writer store.KVWriter
	writer, err = udc.store.Writer()
	if err != nil {
		return
	}
	defer func() {
		if cerr := writer.Close(); err == nil && cerr != nil {
			err = cerr
		}
	}()

	batch := writer.NewBatch()
	batch.Delete(internalRow.Key())
	return writer.ExecuteBatch(batch)
}

func (udc *UpsideDownCouch) Reader() (index.IndexReader, error) {
	kvr, err := udc.store.Reader()
	if err != nil {
		return nil, fmt.Errorf("error opening store reader: %v", err)
	}
	udc.m.RLock()
	defer udc.m.RUnlock()
	return &IndexReader{
		index:    udc,
		kvreader: kvr,
		docCount: udc.docCount,
	}, nil
}

func (udc *UpsideDownCouch) Stats() json.Marshaler {
	return udc.stats
}

func (udc *UpsideDownCouch) StatsMap() map[string]interface{} {
	return udc.stats.statsMap()
}

func (udc *UpsideDownCouch) Advanced() (store.KVStore, error) {
	return udc.store, nil
}

func (udc *UpsideDownCouch) fieldIndexOrNewRow(name string) (uint16, *FieldRow) {
	index, existed := udc.fieldCache.FieldNamed(name, true)
	if !existed {
		return index, NewFieldRow(index, name)
	}
	return index, nil
}

func init() {
	registry.RegisterIndexType(Name, NewUpsideDownCouch)
}

func backIndexRowForDoc(kvreader store.KVReader, docID index.IndexInternalID) (*BackIndexRow, error) {
	// use a temporary row structure to build key
	tempRow := BackIndexRow{
		doc: docID,
	}

	keyBuf := GetRowBuffer()
	if tempRow.KeySize() > len(keyBuf) {
		keyBuf = make([]byte, 2*tempRow.KeySize())
	}
	defer PutRowBuffer(keyBuf)
	keySize, err := tempRow.KeyTo(keyBuf)
	if err != nil {
		return nil, err
	}

	value, err := kvreader.Get(keyBuf[:keySize])
	if err != nil {
		return nil, err
	}
	if value == nil {
		return nil, nil
	}
	backIndexRow, err := NewBackIndexRowKV(keyBuf[:keySize], value)
	if err != nil {
		return nil, err
	}
	return backIndexRow, nil
}<|MERGE_RESOLUTION|>--- conflicted
+++ resolved
@@ -600,32 +600,7 @@
 	return append(rows, storedRow), append(backIndexStoredEntries, &backIndexStoredEntry)
 }
 
-<<<<<<< HEAD
-func encodeFieldType(f document.Field) byte {
-	fieldType := byte('x')
-	switch f.(type) {
-	case *document.TextField:
-		fieldType = 't'
-	case *document.NumericField:
-		fieldType = 'n'
-	case *document.DateTimeField:
-		fieldType = 'd'
-	case *document.BooleanField:
-		fieldType = 'b'
-	case *document.GeoPointField:
-		fieldType = 'g'
-	case *document.CompositeField:
-		fieldType = 'c'
-	case *document.IpField:
-		fieldType = 'i'
-	}
-	return fieldType
-}
-
-func (udc *UpsideDownCouch) indexField(docID []byte, includeTermVectors bool, fieldIndex uint16, fieldLength int, tokenFreqs analysis.TokenFrequencies, rows []index.IndexRow, backIndexTermsEntries []*BackIndexTermsEntry) ([]index.IndexRow, []*BackIndexTermsEntry) {
-=======
 func (udc *UpsideDownCouch) indexField(docID []byte, includeTermVectors bool, fieldIndex uint16, fieldLength int, tokenFreqs index.TokenFrequencies, rows []IndexRow, backIndexTermsEntries []*BackIndexTermsEntry) ([]IndexRow, []*BackIndexTermsEntry) {
->>>>>>> cf77da18
 	fieldNorm := float32(1.0 / math.Sqrt(float64(fieldLength)))
 
 	termFreqRows := make([]TermFrequencyRow, len(tokenFreqs))
@@ -754,7 +729,6 @@
 		return document.NewGeoPointFieldFromBytes(name, pos, value)
 	case 'i':
 		return document.NewIpFieldFromBytes(name, pos, value)
-
 	}
 	return nil
 }
