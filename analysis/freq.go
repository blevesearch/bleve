--- conflicted
+++ resolved
@@ -22,15 +22,11 @@
 	Locations []*TokenLocation
 }
 
-<<<<<<< HEAD
 func (tf *TokenFreq) Frequency() int {
 	return len(tf.Locations)
 }
 
-type TokenFrequencies []*TokenFreq
-=======
 type TokenFrequencies map[string]*TokenFreq
->>>>>>> d00bc91d
 
 func (tfs TokenFrequencies) MergeAll(remoteField string, other TokenFrequencies) {
 	// walk the new token frequencies
