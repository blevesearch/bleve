//  Copyright (c) 2023 Couchbase, Inc.
//
// Licensed under the Apache License, Version 2.0 (the "License");
// you may not use this file except in compliance with the License.
// You may obtain a copy of the License at
//
//	http://www.apache.org/licenses/LICENSE-2.0
//
// Unless required by applicable law or agreed to in writing, software
// distributed under the License is distributed on an "AS IS" BASIS,
// WITHOUT WARRANTIES OR CONDITIONS OF ANY KIND, either express or implied.
// See the License for the specific language governing permissions and
// limitations under the License.

//go:build vectors
// +build vectors

package bleve

import (
	"archive/zip"
	"bytes"
	"encoding/base64"
	"encoding/binary"
	"encoding/json"
	"fmt"
	"math"
	"math/rand"
	"reflect"
	"sort"
	"strconv"
	"sync"
	"testing"
	"time"

	"github.com/blevesearch/bleve/v2/analysis/lang/en"
	"github.com/blevesearch/bleve/v2/index/scorch"
	"github.com/blevesearch/bleve/v2/mapping"
	"github.com/blevesearch/bleve/v2/search"
	"github.com/blevesearch/bleve/v2/search/query"
	index "github.com/blevesearch/bleve_index_api"
)

const testInputCompressedFile = "test/knn/knn_dataset_queries.zip"
const testDatasetFileName = "knn_dataset.json"
const testQueryFileName = "knn_queries.json"

const testDatasetDims = 384

var knnOperators []knnOperator = []knnOperator{knnOperatorAnd, knnOperatorOr}

func TestSimilaritySearchPartitionedIndex(t *testing.T) {
	dataset, searchRequests, err := readDatasetAndQueries(testInputCompressedFile)
	if err != nil {
		t.Fatal(err)
	}
	documents := makeDatasetIntoDocuments(dataset)
	contentFieldMapping := NewTextFieldMapping()
	contentFieldMapping.Analyzer = en.AnalyzerName

	vecFieldMappingL2 := mapping.NewVectorFieldMapping()
	vecFieldMappingL2.Dims = testDatasetDims
	vecFieldMappingL2.Similarity = index.EuclideanDistance

	indexMappingL2Norm := NewIndexMapping()
	indexMappingL2Norm.DefaultMapping.AddFieldMappingsAt("content", contentFieldMapping)
	indexMappingL2Norm.DefaultMapping.AddFieldMappingsAt("vector", vecFieldMappingL2)

	vecFieldMappingDot := mapping.NewVectorFieldMapping()
	vecFieldMappingDot.Dims = testDatasetDims
	vecFieldMappingDot.Similarity = index.InnerProduct

	indexMappingDotProduct := NewIndexMapping()
	indexMappingDotProduct.DefaultMapping.AddFieldMappingsAt("content", contentFieldMapping)
	indexMappingDotProduct.DefaultMapping.AddFieldMappingsAt("vector", vecFieldMappingDot)

	vecFieldMappingCosine := mapping.NewVectorFieldMapping()
	vecFieldMappingCosine.Dims = testDatasetDims
	vecFieldMappingCosine.Similarity = index.CosineSimilarity

	indexMappingCosine := NewIndexMapping()
	indexMappingCosine.DefaultMapping.AddFieldMappingsAt("content", contentFieldMapping)
	indexMappingCosine.DefaultMapping.AddFieldMappingsAt("vector", vecFieldMappingCosine)

	type testCase struct {
		testType           string
		queryIndex         int
		numIndexPartitions int
		mapping            mapping.IndexMapping
	}

	testCases := []testCase{
		// l2 norm similarity
		{
			testType:           "multi_partition:match_none:oneKNNreq:k=3",
			queryIndex:         0,
			numIndexPartitions: 4,
			mapping:            indexMappingL2Norm,
		},
		{
			testType:           "multi_partition:match_none:oneKNNreq:k=2",
			queryIndex:         0,
			numIndexPartitions: 10,
			mapping:            indexMappingL2Norm,
		},
		{
			testType:           "multi_partition:match:oneKNNreq:k=2",
			queryIndex:         1,
			numIndexPartitions: 5,
			mapping:            indexMappingL2Norm,
		},
		{
			testType:           "multi_partition:disjunction:twoKNNreq:k=2,2",
			queryIndex:         2,
			numIndexPartitions: 4,
			mapping:            indexMappingL2Norm,
		},
		// dot product similarity
		{
			testType:           "multi_partition:match_none:oneKNNreq:k=3",
			queryIndex:         0,
			numIndexPartitions: 4,
			mapping:            indexMappingDotProduct,
		},
		{
			testType:           "multi_partition:match_none:oneKNNreq:k=2",
			queryIndex:         0,
			numIndexPartitions: 10,
			mapping:            indexMappingDotProduct,
		},
		{
			testType:           "multi_partition:match:oneKNNreq:k=2",
			queryIndex:         1,
			numIndexPartitions: 5,
			mapping:            indexMappingDotProduct,
		},
		{
			testType:           "multi_partition:disjunction:twoKNNreq:k=2,2",
			queryIndex:         2,
			numIndexPartitions: 4,
			mapping:            indexMappingDotProduct,
		},
		// cosine similarity
		{
			testType:           "multi_partition:match_none:oneKNNreq:k=3",
			queryIndex:         0,
			numIndexPartitions: 7,
			mapping:            indexMappingCosine,
		},
		{
			testType:           "multi_partition:match_none:oneKNNreq:k=2",
			queryIndex:         0,
			numIndexPartitions: 5,
			mapping:            indexMappingCosine,
		},
		{
			testType:           "multi_partition:match:oneKNNreq:k=2",
			queryIndex:         1,
			numIndexPartitions: 3,
			mapping:            indexMappingCosine,
		},
		{
			testType:           "multi_partition:disjunction:twoKNNreq:k=2,2",
			queryIndex:         2,
			numIndexPartitions: 9,
			mapping:            indexMappingCosine,
		},
	}

	index := NewIndexAlias()
	var reqSort = search.SortOrder{&search.SortScore{Desc: true}, &search.SortDocID{Desc: true}, &search.SortField{Desc: false, Field: "content"}}
	for testCaseNum, testCase := range testCases {
		originalRequest := searchRequests[testCase.queryIndex]
		for _, operator := range knnOperators {

			index.indexes = make([]Index, 0)
			query := copySearchRequest(originalRequest, nil)
			query.AddKNNOperator(operator)
			query.Sort = reqSort.Copy()
			query.Explain = true

			nameToIndex := createPartitionedIndex(documents, index, 1, testCase.mapping, t, false)
			controlResult, err := index.Search(query)
			if err != nil {
				cleanUp(t, nameToIndex)
				t.Fatal(err)
			}
			if !finalHitsHaveValidIndex(controlResult.Hits, nameToIndex) {
				cleanUp(t, nameToIndex)
				t.Fatalf("test case #%d failed: expected control result hits to have valid `Index`", testCaseNum)
			}
			cleanUp(t, nameToIndex)

			index.indexes = make([]Index, 0)
			query = copySearchRequest(originalRequest, nil)
			query.AddKNNOperator(operator)
			query.Sort = reqSort.Copy()
			query.Explain = true

			nameToIndex = createPartitionedIndex(documents, index, testCase.numIndexPartitions, testCase.mapping, t, false)
			experimentalResult, err := index.Search(query)
			if err != nil {
				cleanUp(t, nameToIndex)
				t.Fatal(err)
			}
			if !finalHitsHaveValidIndex(experimentalResult.Hits, nameToIndex) {
				cleanUp(t, nameToIndex)
				t.Fatalf("test case #%d failed: expected experimental Result hits to have valid `Index`", testCaseNum)
			}
			verifyResult(t, controlResult, experimentalResult, testCaseNum, true)
			cleanUp(t, nameToIndex)

			index.indexes = make([]Index, 0)
			query = copySearchRequest(originalRequest, nil)
			query.AddKNNOperator(operator)
			query.Sort = reqSort.Copy()
			query.Explain = true

			nameToIndex = createPartitionedIndex(documents, index, testCase.numIndexPartitions, testCase.mapping, t, true)
			multiLevelIndexResult, err := index.Search(query)
			if err != nil {
				cleanUp(t, nameToIndex)
				t.Fatal(err)
			}
			if !finalHitsHaveValidIndex(multiLevelIndexResult.Hits, nameToIndex) {
				cleanUp(t, nameToIndex)
				t.Fatalf("test case #%d failed: expected experimental Result hits to have valid `Index`", testCaseNum)
			}
			verifyResult(t, multiLevelIndexResult, experimentalResult, testCaseNum, false)
			cleanUp(t, nameToIndex)

		}
	}

	var facets = map[string]*FacetRequest{
		"content": {
			Field: "content",
			Size:  10,
		},
	}

	index = NewIndexAlias()
	for testCaseNum, testCase := range testCases {
		index.indexes = make([]Index, 0)
		nameToIndex := createPartitionedIndex(documents, index, testCase.numIndexPartitions, testCase.mapping, t, false)
		originalRequest := searchRequests[testCase.queryIndex]
		for _, operator := range knnOperators {
			from, size := originalRequest.From, originalRequest.Size
			query := copySearchRequest(originalRequest, nil)
			query.AddKNNOperator(operator)
			query.Explain = true
			query.From = from
			query.Size = size

			// Three types of queries to run wrt sort and facet fields that require fields.
			// 1. Sort And Facet are there
			// 2. Sort is there, Facet is not there
			// 3. Sort is not there, Facet is there
			// The case where both sort and facet are not there is already covered in the previous tests.

			// 1. Sort And Facet are there
			query.Facets = facets
			query.Sort = reqSort.Copy()

			res1, err := index.Search(query)
			if err != nil {
				cleanUp(t, nameToIndex)
				t.Fatal(err)
			}
			if !finalHitsHaveValidIndex(res1.Hits, nameToIndex) {
				cleanUp(t, nameToIndex)
				t.Fatalf("test case #%d failed: expected experimental Result hits to have valid `Index`", testCaseNum)
			}

			facetRes1 := res1.Facets
			facetRes1Str, err := json.Marshal(facetRes1)
			if err != nil {
				cleanUp(t, nameToIndex)
				t.Fatal(err)
			}

			// 2. Sort is there, Facet is not there
			query.Facets = nil
			query.Sort = reqSort.Copy()

			res2, err := index.Search(query)
			if err != nil {
				cleanUp(t, nameToIndex)
				t.Fatal(err)
			}
			if !finalHitsHaveValidIndex(res2.Hits, nameToIndex) {
				cleanUp(t, nameToIndex)
				t.Fatalf("test case #%d failed: expected experimental Result hits to have valid `Index`", testCaseNum)
			}

			// 3. Sort is not there, Facet is there
			query.Facets = facets
			query.Sort = nil
			res3, err := index.Search(query)
			if err != nil {
				cleanUp(t, nameToIndex)
				t.Fatal(err)
			}
			if !finalHitsHaveValidIndex(res3.Hits, nameToIndex) {
				cleanUp(t, nameToIndex)
				t.Fatalf("test case #%d failed: expected experimental Result hits to have valid `Index`", testCaseNum)
			}

			facetRes3 := res3.Facets
			facetRes3Str, err := json.Marshal(facetRes3)
			if err != nil {
				cleanUp(t, nameToIndex)
				t.Fatal(err)
			}

			// Verify the facet results
			if string(facetRes1Str) != string(facetRes3Str) {
				cleanUp(t, nameToIndex)
				t.Fatalf("test case #%d failed: expected facet results to be equal", testCaseNum)
			}

			// Verify the results
			verifyResult(t, res1, res2, testCaseNum, false)
			verifyResult(t, res2, res3, testCaseNum, true)

			// Test early exit fail case -> matchNone + facetRequest
			query.Query = NewMatchNoneQuery()
			query.Sort = reqSort.Copy()
			// control case
			query.Facets = nil
			res4Ctrl, err := index.Search(query)
			if err != nil {
				cleanUp(t, nameToIndex)
				t.Fatal(err)
			}
			if !finalHitsHaveValidIndex(res4Ctrl.Hits, nameToIndex) {
				cleanUp(t, nameToIndex)
				t.Fatalf("test case #%d failed: expected control Result hits to have valid `Index`", testCaseNum)
			}

			// experimental case
			query.Facets = facets
			res4Exp, err := index.Search(query)
			if err != nil {
				cleanUp(t, nameToIndex)
				t.Fatal(err)
			}
			if !finalHitsHaveValidIndex(res4Exp.Hits, nameToIndex) {
				cleanUp(t, nameToIndex)
				t.Fatalf("test case #%d failed: expected experimental Result hits to have valid `Index`", testCaseNum)
			}

			if !(operator == knnOperatorAnd && res4Ctrl.Total == 0 && res4Exp.Total == 0) {
				// catch case where no hits are returned
				// due to matchNone query with a KNN request with operator AND
				// where no hits are part of the intersection in multi knn request
				verifyResult(t, res4Ctrl, res4Exp, testCaseNum, false)
			}
		}
		cleanUp(t, nameToIndex)
	}

	// Test Pagination with multi partitioned index
	index = NewIndexAlias()
	index.indexes = make([]Index, 0)
	nameToIndex := createPartitionedIndex(documents, index, 8, indexMappingL2Norm, t, true)

	// Test From + Size pagination for Hybrid Search (2-Phase)
	query := copySearchRequest(searchRequests[4], nil)
	query.Sort = reqSort.Copy()
	query.Facets = facets
	query.Explain = true

	testFromSizePagination(t, query, index, nameToIndex)

	// Test From + Size pagination for Early Exit Hybrid Search (1-Phase)
	query = copySearchRequest(searchRequests[4], nil)
	query.Query = NewMatchNoneQuery()
	query.Sort = reqSort.Copy()
	query.Facets = nil
	query.Explain = true

	testFromSizePagination(t, query, index, nameToIndex)

	cleanUp(t, nameToIndex)
}

func testFromSizePagination(t *testing.T, query *SearchRequest, index Index, nameToIndex map[string]Index) {
	query.From = 0
	query.Size = 30

	resCtrl, err := index.Search(query)
	if err != nil {
		cleanUp(t, nameToIndex)
		t.Fatal(err)
	}

	ctrlHitIds := make([]string, len(resCtrl.Hits))
	for i, doc := range resCtrl.Hits {
		ctrlHitIds[i] = doc.ID
	}
	// experimental case

	fromValues := []int{0, 5, 10, 15, 20, 25}
	size := 5
	for fromIdx := 0; fromIdx < len(fromValues); fromIdx++ {
		from := fromValues[fromIdx]
		query.From = from
		query.Size = size
		resExp, err := index.Search(query)
		if err != nil {
			cleanUp(t, nameToIndex)
			t.Fatal(err)
		}
		if from >= len(ctrlHitIds) {
			if len(resExp.Hits) != 0 {
				cleanUp(t, nameToIndex)
				t.Fatalf("expected 0 hits, got %d", len(resExp.Hits))
			}
			continue
		}
		numHitsExp := len(resExp.Hits)
		numHitsCtrl := min(len(ctrlHitIds)-from, size)
		if numHitsExp != numHitsCtrl {
			cleanUp(t, nameToIndex)
			t.Fatalf("expected %d hits, got %d", numHitsCtrl, numHitsExp)
		}
		for i := 0; i < numHitsExp; i++ {
			doc := resExp.Hits[i]
			startOffset := from + i
			if doc.ID != ctrlHitIds[startOffset] {
				cleanUp(t, nameToIndex)
				t.Fatalf("expected %s at index %d, got %s", ctrlHitIds[startOffset], i, doc.ID)
			}
		}
	}
}

func TestVectorBase64Index(t *testing.T) {
	dataset, searchRequests, err := readDatasetAndQueries(testInputCompressedFile)
	if err != nil {
		t.Fatal(err)
	}
	documents := makeDatasetIntoDocuments(dataset)

	_, searchRequestsCopy, err := readDatasetAndQueries(testInputCompressedFile)
	if err != nil {
		t.Fatal(err)
	}

	for _, doc := range documents {
		vec, ok := doc["vector"].([]float32)
		if !ok {
			t.Fatal("Typecasting vector to float array failed")
		}

		buf := new(bytes.Buffer)
		for _, v := range vec {
			err := binary.Write(buf, binary.LittleEndian, v)
			if err != nil {
				t.Fatal(err)
			}
		}

		doc["vectorEncoded"] = base64.StdEncoding.EncodeToString(buf.Bytes())
	}

	for _, sr := range searchRequestsCopy {
		for _, kr := range sr.KNN {
			kr.Field = "vectorEncoded"
		}
	}

	contentFM := NewTextFieldMapping()
	contentFM.Analyzer = en.AnalyzerName

	vecFML2 := mapping.NewVectorFieldMapping()
	vecFML2.Dims = testDatasetDims
	vecFML2.Similarity = index.EuclideanDistance

	vecBFML2 := mapping.NewVectorBase64FieldMapping()
	vecBFML2.Dims = testDatasetDims
	vecBFML2.Similarity = index.EuclideanDistance

	vecFMDot := mapping.NewVectorFieldMapping()
	vecFMDot.Dims = testDatasetDims
	vecFMDot.Similarity = index.InnerProduct

	vecBFMDot := mapping.NewVectorBase64FieldMapping()
	vecBFMDot.Dims = testDatasetDims
	vecBFMDot.Similarity = index.InnerProduct

	indexMappingL2 := NewIndexMapping()
	indexMappingL2.DefaultMapping.AddFieldMappingsAt("content", contentFM)
	indexMappingL2.DefaultMapping.AddFieldMappingsAt("vector", vecFML2)
	indexMappingL2.DefaultMapping.AddFieldMappingsAt("vectorEncoded", vecBFML2)

	indexMappingDot := NewIndexMapping()
	indexMappingDot.DefaultMapping.AddFieldMappingsAt("content", contentFM)
	indexMappingDot.DefaultMapping.AddFieldMappingsAt("vector", vecFMDot)
	indexMappingDot.DefaultMapping.AddFieldMappingsAt("vectorEncoded", vecBFMDot)

	tmpIndexPathL2 := createTmpIndexPath(t)
	defer cleanupTmpIndexPath(t, tmpIndexPathL2)

	tmpIndexPathDot := createTmpIndexPath(t)
	defer cleanupTmpIndexPath(t, tmpIndexPathDot)

	indexL2, err := New(tmpIndexPathL2, indexMappingL2)
	if err != nil {
		t.Fatal(err)
	}
	defer func() {
		err := indexL2.Close()
		if err != nil {
			t.Fatal(err)
		}
	}()

	indexDot, err := New(tmpIndexPathDot, indexMappingDot)
	if err != nil {
		t.Fatal(err)
	}
	defer func() {
		err := indexDot.Close()
		if err != nil {
			t.Fatal(err)
		}
	}()

	batchL2 := indexL2.NewBatch()
	batchDot := indexDot.NewBatch()

	for _, doc := range documents {
		err = batchL2.Index(doc["id"].(string), doc)
		if err != nil {
			t.Fatal(err)
		}
		err = batchDot.Index(doc["id"].(string), doc)
		if err != nil {
			t.Fatal(err)
		}
	}

	err = indexL2.Batch(batchL2)
	if err != nil {
		t.Fatal(err)
	}

	err = indexDot.Batch(batchDot)
	if err != nil {
		t.Fatal(err)
	}

	for i := range searchRequests {
		for _, operator := range knnOperators {
			controlQuery := searchRequests[i]
			testQuery := searchRequestsCopy[i]

			controlQuery.AddKNNOperator(operator)
			testQuery.AddKNNOperator(operator)

			controlResultL2, err := indexL2.Search(controlQuery)
			if err != nil {
				t.Fatal(err)
			}
			testResultL2, err := indexL2.Search(testQuery)
			if err != nil {
				t.Fatal(err)
			}

			if controlResultL2 != nil && testResultL2 != nil {
				if len(controlResultL2.Hits) == len(testResultL2.Hits) {
					for j := range controlResultL2.Hits {
						if controlResultL2.Hits[j].ID != testResultL2.Hits[j].ID {
							t.Fatalf("testcase %d failed: expected hit id %s, got hit id %s", i, controlResultL2.Hits[j].ID, testResultL2.Hits[j].ID)
						}
					}
				}
			} else if (controlResultL2 == nil && testResultL2 != nil) ||
				(controlResultL2 != nil && testResultL2 == nil) {
				t.Fatalf("testcase %d failed: expected result %s, got result %s", i, controlResultL2, testResultL2)
			}

			controlResultDot, err := indexDot.Search(controlQuery)
			if err != nil {
				t.Fatal(err)
			}
			testResultDot, err := indexDot.Search(testQuery)
			if err != nil {
				t.Fatal(err)
			}

			if controlResultDot != nil && testResultDot != nil {
				if len(controlResultDot.Hits) == len(testResultDot.Hits) {
					for j := range controlResultDot.Hits {
						if controlResultDot.Hits[j].ID != testResultDot.Hits[j].ID {
							t.Fatalf("testcase %d failed: expected hit id %s, got hit id %s", i, controlResultDot.Hits[j].ID, testResultDot.Hits[j].ID)
						}
					}
				}
			} else if (controlResultDot == nil && testResultDot != nil) ||
				(controlResultDot != nil && testResultDot == nil) {
				t.Fatalf("testcase %d failed: expected result %s, got result %s", i, controlResultDot, testResultDot)
			}
		}
	}
}

type testDocument struct {
	ID      string    `json:"id"`
	Content string    `json:"content"`
	Vector  []float32 `json:"vector"`
}

func readDatasetAndQueries(fileName string) ([]testDocument, []*SearchRequest, error) {
	// Open the zip archive for reading
	r, err := zip.OpenReader(fileName)
	if err != nil {
		return nil, nil, err
	}
	var dataset []testDocument
	var queries []*SearchRequest

	defer r.Close()
	for _, f := range r.File {
		jsonFile, err := f.Open()
		if err != nil {
			return nil, nil, err
		}
		defer jsonFile.Close()
		if f.Name == testDatasetFileName {
			err = json.NewDecoder(jsonFile).Decode(&dataset)
			if err != nil {
				return nil, nil, err
			}
		} else if f.Name == testQueryFileName {
			err = json.NewDecoder(jsonFile).Decode(&queries)
			if err != nil {
				return nil, nil, err
			}
		}
	}
	return dataset, queries, nil
}

func makeDatasetIntoDocuments(dataset []testDocument) []map[string]interface{} {
	documents := make([]map[string]interface{}, len(dataset))
	for i := 0; i < len(dataset); i++ {
		document := make(map[string]interface{})
		document["id"] = dataset[i].ID
		document["content"] = dataset[i].Content
		document["vector"] = dataset[i].Vector
		documents[i] = document
	}
	return documents
}

func cleanUp(t *testing.T, nameToIndex map[string]Index) {
	for path, childIndex := range nameToIndex {
		err := childIndex.Close()
		if err != nil {
			t.Fatal(err)
		}
		cleanupTmpIndexPath(t, path)
	}
}

func createChildIndex(docs []map[string]interface{}, mapping mapping.IndexMapping, t *testing.T, nameToIndex map[string]Index) Index {
	tmpIndexPath := createTmpIndexPath(t)
	index, err := New(tmpIndexPath, mapping)
	if err != nil {
		t.Fatal(err)
	}
	nameToIndex[index.Name()] = index
	batch := index.NewBatch()
	for _, doc := range docs {
		err := batch.Index(doc["id"].(string), doc)
		if err != nil {
			cleanUp(t, nameToIndex)
			t.Fatal(err)
		}
	}
	err = index.Batch(batch)
	if err != nil {
		cleanUp(t, nameToIndex)
		t.Fatal(err)
	}
	return index
}

func createPartitionedIndex(documents []map[string]interface{}, index *indexAliasImpl, numPartitions int,
	mapping mapping.IndexMapping, t *testing.T, multiLevel bool) map[string]Index {

	partitionSize := len(documents) / numPartitions
	extraDocs := len(documents) % numPartitions
	numDocsPerPartition := make([]int, numPartitions)
	for i := 0; i < numPartitions; i++ {
		numDocsPerPartition[i] = partitionSize
		if extraDocs > 0 {
			numDocsPerPartition[i]++
			extraDocs--
		}
	}
	docsPerPartition := make([][]map[string]interface{}, numPartitions)
	prevCutoff := 0
	for i := 0; i < numPartitions; i++ {
		docsPerPartition[i] = make([]map[string]interface{}, numDocsPerPartition[i])
		for j := 0; j < numDocsPerPartition[i]; j++ {
			docsPerPartition[i][j] = documents[prevCutoff+j]
		}
		prevCutoff += numDocsPerPartition[i]
	}

	rv := make(map[string]Index)
	if !multiLevel {
		// all indexes are at the same level
		for i := 0; i < numPartitions; i++ {
			index.Add(createChildIndex(docsPerPartition[i], mapping, t, rv))
		}
	} else {
		// alias tree
		indexes := make([]Index, numPartitions)
		for i := 0; i < numPartitions; i++ {
			indexes[i] = createChildIndex(docsPerPartition[i], mapping, t, rv)
		}
		numAlias := int(math.Ceil(float64(numPartitions) / 2.0))
		aliases := make([]IndexAlias, numAlias)
		for i := 0; i < numAlias; i++ {
			aliases[i] = NewIndexAlias()
			aliases[i].SetName(fmt.Sprintf("alias%d", i))
			for j := 0; j < 2; j++ {
				if i*2+j < numPartitions {
					aliases[i].Add(indexes[i*2+j])
				}
			}
		}
		for i := 0; i < numAlias; i++ {
			index.Add(aliases[i])
		}
	}
	return rv
}

func createMultipleSegmentsIndex(documents []map[string]interface{}, index Index, numSegments int) error {
	// create multiple batches to simulate more than one segment
	numBatches := numSegments

	batches := make([]*Batch, numBatches)
	numDocsPerBatch := len(documents) / numBatches
	extraDocs := len(documents) % numBatches

	docsPerBatch := make([]int, numBatches)
	for i := 0; i < numBatches; i++ {
		docsPerBatch[i] = numDocsPerBatch
		if extraDocs > 0 {
			docsPerBatch[i]++
			extraDocs--
		}
	}
	prevCutoff := 0
	for i := 0; i < numBatches; i++ {
		batches[i] = index.NewBatch()
		for j := prevCutoff; j < prevCutoff+docsPerBatch[i]; j++ {
			doc := documents[j]
			err := batches[i].Index(doc["id"].(string), doc)
			if err != nil {
				return err
			}
		}
		prevCutoff += docsPerBatch[i]
	}
	errMutex := sync.Mutex{}
	var errors []error
	wg := sync.WaitGroup{}
	wg.Add(len(batches))
	for i, batch := range batches {
		go func(ix int, batchx *Batch) {
			defer wg.Done()
			err := index.Batch(batchx)
			if err != nil {
				errMutex.Lock()
				errors = append(errors, err)
				errMutex.Unlock()
			}
		}(i, batch)
	}
	wg.Wait()
	if len(errors) > 0 {
		return errors[0]
	}
	return nil
}

func truncateScore(score float64) float64 {
	epsilon := 1e-4
	truncated := float64(int(score*1e6)) / 1e6
	if math.Abs(truncated-1.0) <= epsilon {
		return 1.0
	}
	return truncated
}

// Function to compare two Explanation structs recursively
func compareExplanation(a, b *search.Explanation) bool {
	if a == nil && b == nil {
		return true
	}
	if a == nil || b == nil {
		return false
	}

	if truncateScore(a.Value) != truncateScore(b.Value) || len(a.Children) != len(b.Children) {
		return false
	}

	// Sort the children slices before comparison
	sortChildren(a.Children)
	sortChildren(b.Children)

	for i := range a.Children {
		if !compareExplanation(a.Children[i], b.Children[i]) {
			return false
		}
	}
	return true
}

// Function to sort the children slices
func sortChildren(children []*search.Explanation) {
	sort.Slice(children, func(i, j int) bool {
		return children[i].Value < children[j].Value
	})
}

// All hits from a hybrid search/knn search should not have
// index names or score breakdown.
func finalHitsOmitKNNMetadata(hits []*search.DocumentMatch) bool {
	for _, hit := range hits {
		if hit.IndexNames != nil || hit.ScoreBreakdown != nil {
			return false
		}
	}
	return true
}

func finalHitsHaveValidIndex(hits []*search.DocumentMatch, indexes map[string]Index) bool {
	for _, hit := range hits {
		if hit.Index == "" {
			return false
		}
		var idx Index
		var ok bool
		if idx, ok = indexes[hit.Index]; !ok {
			return false
		}
		if idx == nil {
			return false
		}
		var doc index.Document
		doc, err = idx.Document(hit.ID)
		if err != nil {
			return false
		}
		if doc == nil {
			return false
		}
	}
	return true
}

func verifyResult(t *testing.T, controlResult *SearchResult, experimentalResult *SearchResult, testCaseNum int, verifyOnlyDocIDs bool) {
	if controlResult.Hits.Len() == 0 || experimentalResult.Hits.Len() == 0 {
		t.Fatalf("test case #%d failed: 0 hits returned", testCaseNum)
	}
	if len(controlResult.Hits) != len(experimentalResult.Hits) {
		t.Fatalf("test case #%d failed: expected %d results, got %d", testCaseNum, len(controlResult.Hits), len(experimentalResult.Hits))
	}
	if controlResult.Total != experimentalResult.Total {
		t.Fatalf("test case #%d failed: expected total hits to be %d, got %d", testCaseNum, controlResult.Total, experimentalResult.Total)
	}
	// KNN Metadata -> Score Breakdown and IndexNames MUST be omitted from the final hits
	if !finalHitsOmitKNNMetadata(controlResult.Hits) || !finalHitsOmitKNNMetadata(experimentalResult.Hits) {
		t.Fatalf("test case #%d failed: expected no KNN metadata in hits", testCaseNum)
	}
	if controlResult.Took == 0 || experimentalResult.Took == 0 {
		t.Fatalf("test case #%d failed: expected non-zero took time", testCaseNum)
	}
	if controlResult.Request == nil || experimentalResult.Request == nil {
		t.Fatalf("test case #%d failed: expected non-nil request", testCaseNum)
	}
	if verifyOnlyDocIDs {
		// in multi partitioned index, we cannot be sure of the score or the ordering of the hits as the tf-idf scores are localized to each partition
		// so we only check the ids
		controlMap := make(map[string]struct{})
		experimentalMap := make(map[string]struct{})
		for _, hit := range controlResult.Hits {
			controlMap[hit.ID] = struct{}{}
		}
		for _, hit := range experimentalResult.Hits {
			experimentalMap[hit.ID] = struct{}{}
		}
		if len(controlMap) != len(experimentalMap) {
			t.Fatalf("test case #%d failed: expected %d results, got %d", testCaseNum, len(controlMap), len(experimentalMap))
		}
		for id := range controlMap {
			if _, ok := experimentalMap[id]; !ok {
				t.Fatalf("test case #%d failed: expected id %s to be in experimental result", testCaseNum, id)
			}
		}
		return
	}
	for i := 0; i < len(controlResult.Hits); i++ {
		if controlResult.Hits[i].ID != experimentalResult.Hits[i].ID {
			t.Fatalf("test case #%d failed: expected hit %d to have id %s, got %s", testCaseNum, i, controlResult.Hits[i].ID, experimentalResult.Hits[i].ID)
		}
		// Truncate to 6 decimal places
		actualScore := truncateScore(experimentalResult.Hits[i].Score)
		expectScore := truncateScore(controlResult.Hits[i].Score)
		if expectScore != actualScore {
			t.Fatalf("test case #%d failed: expected hit %d to have score %f, got %f", testCaseNum, i, expectScore, actualScore)
		}
		if !compareExplanation(controlResult.Hits[i].Expl, experimentalResult.Hits[i].Expl) {
			t.Fatalf("test case #%d failed: expected hit %d to have explanation %v, got %v", testCaseNum, i, controlResult.Hits[i].Expl, experimentalResult.Hits[i].Expl)
		}
	}
	if truncateScore(controlResult.MaxScore) != truncateScore(experimentalResult.MaxScore) {
		t.Fatalf("test case #%d: expected maxScore to be %f, got %f", testCaseNum, controlResult.MaxScore, experimentalResult.MaxScore)
	}
}

func TestSimilaritySearchMultipleSegments(t *testing.T) {
	// using scorch options to prevent merges during the course of this test
	// so that the knnCollector can be accurately tested
	scorch.DefaultMemoryPressurePauseThreshold = 0
	scorch.DefaultMinSegmentsForInMemoryMerge = math.MaxInt
	dataset, searchRequests, err := readDatasetAndQueries(testInputCompressedFile)
	if err != nil {
		t.Fatal(err)
	}
	documents := makeDatasetIntoDocuments(dataset)

	contentFieldMapping := NewTextFieldMapping()
	contentFieldMapping.Analyzer = en.AnalyzerName

	vecFieldMappingL2 := mapping.NewVectorFieldMapping()
	vecFieldMappingL2.Dims = testDatasetDims
	vecFieldMappingL2.Similarity = index.EuclideanDistance

	vecFieldMappingDot := mapping.NewVectorFieldMapping()
	vecFieldMappingDot.Dims = testDatasetDims
	vecFieldMappingDot.Similarity = index.InnerProduct

	vecFieldMappingCosine := mapping.NewVectorFieldMapping()
	vecFieldMappingCosine.Dims = testDatasetDims
	vecFieldMappingCosine.Similarity = index.CosineSimilarity

	indexMappingL2Norm := NewIndexMapping()
	indexMappingL2Norm.DefaultMapping.AddFieldMappingsAt("content", contentFieldMapping)
	indexMappingL2Norm.DefaultMapping.AddFieldMappingsAt("vector", vecFieldMappingL2)

	indexMappingDotProduct := NewIndexMapping()
	indexMappingDotProduct.DefaultMapping.AddFieldMappingsAt("content", contentFieldMapping)
	indexMappingDotProduct.DefaultMapping.AddFieldMappingsAt("vector", vecFieldMappingDot)

	indexMappingCosine := NewIndexMapping()
	indexMappingCosine.DefaultMapping.AddFieldMappingsAt("content", contentFieldMapping)
	indexMappingCosine.DefaultMapping.AddFieldMappingsAt("vector", vecFieldMappingCosine)

	var reqSort = search.SortOrder{&search.SortScore{Desc: true}, &search.SortDocID{Desc: true}, &search.SortField{Desc: false, Field: "content"}}

	testCases := []struct {
		numSegments int
		queryIndex  int
		mapping     mapping.IndexMapping
		scoreValue  string
	}{
		// L2 norm similarity
		{
			numSegments: 6,
			queryIndex:  0,
			mapping:     indexMappingL2Norm,
		},
		{
			numSegments: 7,
			queryIndex:  1,
			mapping:     indexMappingL2Norm,
		},
		{
			numSegments: 8,
			queryIndex:  2,
			mapping:     indexMappingL2Norm,
		},
		{
			numSegments: 9,
			queryIndex:  3,
			mapping:     indexMappingL2Norm,
		},
		{
			numSegments: 10,
			queryIndex:  4,
			mapping:     indexMappingL2Norm,
		},
		{
			numSegments: 11,
			queryIndex:  5,
			mapping:     indexMappingL2Norm,
		},
		// dot_product similarity
		{
			numSegments: 6,
			queryIndex:  0,
			mapping:     indexMappingDotProduct,
		},
		{
			numSegments: 7,
			queryIndex:  1,
			mapping:     indexMappingDotProduct,
		},
		{
			numSegments: 8,
			queryIndex:  2,
			mapping:     indexMappingDotProduct,
		},
		{
			numSegments: 9,
			queryIndex:  3,
			mapping:     indexMappingDotProduct,
		},
		{
			numSegments: 10,
			queryIndex:  4,
			mapping:     indexMappingDotProduct,
		},
		{
			numSegments: 11,
			queryIndex:  5,
			mapping:     indexMappingDotProduct,
		},
		// cosine similarity
		{
			numSegments: 9,
			queryIndex:  0,
			mapping:     indexMappingCosine,
		},
		{
			numSegments: 5,
			queryIndex:  1,
			mapping:     indexMappingCosine,
		},
		{
			numSegments: 4,
			queryIndex:  2,
			mapping:     indexMappingCosine,
		},
		{
			numSegments: 12,
			queryIndex:  3,
			mapping:     indexMappingCosine,
		},
		{
			numSegments: 7,
			queryIndex:  4,
			mapping:     indexMappingCosine,
		},
		{
			numSegments: 11,
			queryIndex:  5,
			mapping:     indexMappingCosine,
		},
		// score none test
		{
			numSegments: 3,
			queryIndex:  0,
			mapping:     indexMappingL2Norm,
			scoreValue:  "none",
		},
		{
			numSegments: 7,
			queryIndex:  1,
			mapping:     indexMappingL2Norm,
			scoreValue:  "none",
		},
		{
			numSegments: 8,
			queryIndex:  2,
			mapping:     indexMappingL2Norm,
			scoreValue:  "none",
		},
		{
			numSegments: 3,
			queryIndex:  0,
			mapping:     indexMappingDotProduct,
			scoreValue:  "none",
		},
		{
			numSegments: 7,
			queryIndex:  1,
			mapping:     indexMappingDotProduct,
			scoreValue:  "none",
		},
		{
			numSegments: 8,
			queryIndex:  2,
			mapping:     indexMappingDotProduct,
			scoreValue:  "none",
		},
		{
			numSegments: 3,
			queryIndex:  0,
			mapping:     indexMappingCosine,
			scoreValue:  "none",
		},
		{
			numSegments: 7,
			queryIndex:  1,
			mapping:     indexMappingCosine,
			scoreValue:  "none",
		},
		{
			numSegments: 8,
			queryIndex:  2,
			mapping:     indexMappingCosine,
			scoreValue:  "none",
		},
	}
	for testCaseNum, testCase := range testCases {
		originalRequest := searchRequests[testCase.queryIndex]
		for _, operator := range knnOperators {
			// run single segment test first
			tmpIndexPath := createTmpIndexPath(t)
			index, err := New(tmpIndexPath, testCase.mapping)
			if err != nil {
				t.Fatal(err)
			}
			query := copySearchRequest(originalRequest, nil)
			query.Sort = reqSort.Copy()
			query.AddKNNOperator(operator)
			query.Explain = true

			nameToIndex := make(map[string]Index)
			nameToIndex[index.Name()] = index

			err = createMultipleSegmentsIndex(documents, index, 1)
			if err != nil {
				cleanUp(t, nameToIndex)
				t.Fatal(err)
			}
			controlResult, err := index.Search(query)
			if err != nil {
				cleanUp(t, nameToIndex)
				t.Fatal(err)
			}
			if !finalHitsHaveValidIndex(controlResult.Hits, nameToIndex) {
				cleanUp(t, nameToIndex)
				t.Fatalf("test case #%d failed: expected control result hits to have valid `Index`", testCaseNum)
			}
			if testCase.scoreValue == "none" {

				query := copySearchRequest(originalRequest, nil)
				query.Sort = reqSort.Copy()
				query.AddKNNOperator(operator)
				query.Explain = true
				query.Score = testCase.scoreValue

				expectedResultScoreNone, err := index.Search(query)
				if err != nil {
					cleanUp(t, nameToIndex)
					t.Fatal(err)
				}
				if !finalHitsHaveValidIndex(expectedResultScoreNone.Hits, nameToIndex) {
					cleanUp(t, nameToIndex)
					t.Fatalf("test case #%d failed: expected score none hits to have valid `Index`", testCaseNum)
				}
				verifyResult(t, controlResult, expectedResultScoreNone, testCaseNum, true)
			}
			cleanUp(t, nameToIndex)

			// run multiple segments test
			tmpIndexPath = createTmpIndexPath(t)
			index, err = New(tmpIndexPath, testCase.mapping)
			if err != nil {
				t.Fatal(err)
			}
			nameToIndex = make(map[string]Index)
			nameToIndex[index.Name()] = index
			err = createMultipleSegmentsIndex(documents, index, testCase.numSegments)
			if err != nil {
				cleanUp(t, nameToIndex)
				t.Fatal(err)
			}

			query = copySearchRequest(originalRequest, nil)
			query.Sort = reqSort.Copy()
			query.AddKNNOperator(operator)
			query.Explain = true

			experimentalResult, err := index.Search(query)
			if err != nil {
				cleanUp(t, nameToIndex)
				t.Fatal(err)
			}
			if !finalHitsHaveValidIndex(experimentalResult.Hits, nameToIndex) {
				cleanUp(t, nameToIndex)
				t.Fatalf("test case #%d failed: expected experimental result hits to have valid `Index`", testCaseNum)
			}
			verifyResult(t, controlResult, experimentalResult, testCaseNum, false)
			cleanUp(t, nameToIndex)
		}
	}
}

// Test to determine the impact of boost on kNN queries.
func TestKNNScoreBoosting(t *testing.T) {
	tmpIndexPath := createTmpIndexPath(t)
	defer cleanupTmpIndexPath(t, tmpIndexPath)

	const dims = 5
	getRandomVector := func() []float32 {
		vec := make([]float32, dims)
		for i := 0; i < dims; i++ {
			vec[i] = rand.Float32()
		}
		return vec
	}

	dataset := make([]map[string]interface{}, 10)

	// Indexing just a few docs to populate index.
	for i := 0; i < 100; i++ {
		dataset = append(dataset, map[string]interface{}{
			"type":    "vectorStuff",
			"content": strconv.Itoa(i),
			"vector":  getRandomVector(),
		})
	}

	indexMapping := NewIndexMapping()
	indexMapping.TypeField = "type"
	indexMapping.DefaultAnalyzer = "en"
	documentMapping := NewDocumentMapping()
	indexMapping.AddDocumentMapping("vectorStuff", documentMapping)

	contentFieldMapping := NewTextFieldMapping()
	contentFieldMapping.Index = true
	contentFieldMapping.Store = true
	documentMapping.AddFieldMappingsAt("content", contentFieldMapping)

	vecFieldMapping := mapping.NewVectorFieldMapping()
	vecFieldMapping.Index = true
	vecFieldMapping.Dims = 5
	vecFieldMapping.Similarity = "dot_product"
	documentMapping.AddFieldMappingsAt("vector", vecFieldMapping)

	index, err := New(tmpIndexPath, indexMapping)
	if err != nil {
		t.Fatal(err)
	}
	defer func() {
		err := index.Close()
		if err != nil {
			t.Fatal(err)
		}
	}()

	batch := index.NewBatch()
	for i := 0; i < len(dataset); i++ {
		err = batch.Index(strconv.Itoa(i), dataset[i])
		if err != nil {
			t.Fatal(err)
		}
	}

	err = index.Batch(batch)
	if err != nil {
		t.Fatal(err)
	}

	queryVec := getRandomVector()
	searchRequest := NewSearchRequest(NewMatchNoneQuery())
	searchRequest.AddKNN("vector", queryVec, 3, 1.0)
	searchRequest.Fields = []string{"content", "vector"}

	hits, err := index.Search(searchRequest)
	if err != nil {
		t.Fatal(err)
	}
	hitsMap := make(map[string]float64, 0)
	for _, hit := range hits.Hits {
		hitsMap[hit.ID] = (hit.Score)
	}

	searchRequest = NewSearchRequest(NewMatchNoneQuery())
	searchRequest.AddKNN("vector", queryVec, 3, 10.0)
	searchRequest.Fields = []string{"content", "vector"}

	hits, err = index.Search(searchRequest)
	if err != nil {
		t.Fatal(err)
	}
	hitsMap2 := make(map[string]float64, 0)
	for _, hit := range hits.Hits {
		hitsMap2[hit.ID] = (hit.Score)
	}

	for _, hit := range hits.Hits {
		if hitsMap[hit.ID] != hitsMap2[hit.ID]/10 {
			t.Errorf("boosting not working: %v %v \n", hitsMap[hit.ID], hitsMap2[hit.ID])
		}
	}
}

// Test to see if KNN Operators get added right to the query.
func TestKNNOperator(t *testing.T) {
	tmpIndexPath := createTmpIndexPath(t)
	defer cleanupTmpIndexPath(t, tmpIndexPath)

	const dims = 5
	getRandomVector := func() []float32 {
		vec := make([]float32, dims)
		for i := 0; i < dims; i++ {
			vec[i] = rand.Float32()
		}
		return vec
	}

	dataset := make([]map[string]interface{}, 10)

	// Indexing just a few docs to populate index.
	for i := 0; i < 10; i++ {
		dataset = append(dataset, map[string]interface{}{
			"type":    "vectorStuff",
			"content": strconv.Itoa(i),
			"vector":  getRandomVector(),
		})
	}

	indexMapping := NewIndexMapping()
	indexMapping.TypeField = "type"
	indexMapping.DefaultAnalyzer = "en"
	documentMapping := NewDocumentMapping()
	indexMapping.AddDocumentMapping("vectorStuff", documentMapping)

	contentFieldMapping := NewTextFieldMapping()
	contentFieldMapping.Index = true
	contentFieldMapping.Store = true
	documentMapping.AddFieldMappingsAt("content", contentFieldMapping)

	vecFieldMapping := mapping.NewVectorFieldMapping()
	vecFieldMapping.Index = true
	vecFieldMapping.Dims = 5
	vecFieldMapping.Similarity = "dot_product"
	documentMapping.AddFieldMappingsAt("vector", vecFieldMapping)

	index, err := New(tmpIndexPath, indexMapping)
	if err != nil {
		t.Fatal(err)
	}
	defer func() {
		err := index.Close()
		if err != nil {
			t.Fatal(err)
		}
	}()

	batch := index.NewBatch()
	for i := 0; i < len(dataset); i++ {
		err = batch.Index(strconv.Itoa(i), dataset[i])
		if err != nil {
			t.Fatal(err)
		}
	}

	err = index.Batch(batch)
	if err != nil {
		t.Fatal(err)
	}

	termQuery := query.NewTermQuery("2")

	searchRequest := NewSearchRequest(termQuery)
	searchRequest.AddKNN("vector", getRandomVector(), 3, 2.0)
	searchRequest.AddKNN("vector", getRandomVector(), 2, 1.5)
	searchRequest.Fields = []string{"content", "vector"}

	// Conjunction
	searchRequest.AddKNNOperator(knnOperatorAnd)
	conjunction, _, _, err := createKNNQuery(searchRequest, nil)
	if err != nil {
		t.Fatalf("unexpected error for AND knn operator")
	}

	conj, ok := conjunction.(*query.DisjunctionQuery)
	if !ok {
		t.Fatalf("expected disjunction query")
	}

	if len(conj.Disjuncts) != 2 {
		t.Fatalf("expected 2 disjuncts")
	}

	// Disjunction
	searchRequest.AddKNNOperator(knnOperatorOr)
	disjunction, _, _, err := createKNNQuery(searchRequest, nil)
	if err != nil {
		t.Fatalf("unexpected error for OR knn operator")
	}

	disj, ok := disjunction.(*query.DisjunctionQuery)
	if !ok {
		t.Fatalf("expected disjunction query")
	}

	if len(disj.Disjuncts) != 2 {
		t.Fatalf("expected 2 disjuncts")
	}

	// Incorrect operator.
	searchRequest.AddKNNOperator("bs_op")
	searchRequest.Query, _, _, err = createKNNQuery(searchRequest, nil)
	if err == nil {
		t.Fatalf("expected error for incorrect knn operator")
	}
}

func TestKNNFiltering(t *testing.T) {
	tmpIndexPath := createTmpIndexPath(t)
	defer cleanupTmpIndexPath(t, tmpIndexPath)

	const dims = 5
	getRandomVector := func() []float32 {
		vec := make([]float32, dims)
		for i := 0; i < dims; i++ {
			vec[i] = rand.Float32()
		}
		return vec
	}

	dataset := make([]map[string]interface{}, 0)

	// Indexing just a few docs to populate index.
	for i := 0; i < 10; i++ {
		dataset = append(dataset, map[string]interface{}{
			"type":    "vectorStuff",
			"content": strconv.Itoa(i + 1000),
			"vector":  getRandomVector(),
		})
	}

	indexMapping := NewIndexMapping()
	indexMapping.TypeField = "type"
	indexMapping.DefaultAnalyzer = "en"
	documentMapping := NewDocumentMapping()
	indexMapping.AddDocumentMapping("vectorStuff", documentMapping)

	contentFieldMapping := NewTextFieldMapping()
	contentFieldMapping.Index = true
	contentFieldMapping.Store = true
	documentMapping.AddFieldMappingsAt("content", contentFieldMapping)

	vecFieldMapping := mapping.NewVectorFieldMapping()
	vecFieldMapping.Index = true
	vecFieldMapping.Dims = 5
	vecFieldMapping.Similarity = "dot_product"
	documentMapping.AddFieldMappingsAt("vector", vecFieldMapping)

	index, err := New(tmpIndexPath, indexMapping)
	if err != nil {
		t.Fatal(err)
	}
	defer func() {
		err := index.Close()
		if err != nil {
			t.Fatal(err)
		}
	}()

	batch := index.NewBatch()
	for i := 0; i < len(dataset); i++ {
		// the id of term "i" is (i-1000)
		err = batch.Index(strconv.Itoa(i), dataset[i])
		if err != nil {
			t.Fatal(err)
		}
	}

	err = index.Batch(batch)
	if err != nil {
		t.Fatal(err)
	}

	termQuery := query.NewTermQuery("1004")
	filterRequest := NewSearchRequest(termQuery)
	filteredHits, err := index.Search(filterRequest)
	if err != nil {
		t.Fatal(err)
	}
	filteredDocIDs := make(map[string]struct{})
	for _, match := range filteredHits.Hits {
		filteredDocIDs[match.ID] = struct{}{}
	}

	searchRequest := NewSearchRequest(NewMatchNoneQuery())
	searchRequest.AddKNNWithFilter("vector", getRandomVector(), 3, 2.0, termQuery)
	searchRequest.Fields = []string{"content", "vector"}

	res, err := index.Search(searchRequest)
	if err != nil {
		t.Fatal(err)
	}
	// check if any of the returned results are not part of the filtered hits.
	for _, match := range res.Hits {
		if _, exists := filteredDocIDs[match.ID]; !exists {
			t.Errorf("returned result not present in filtered hits")
		}
	}

	// No results should be returned with a match_none filter.
	searchRequest = NewSearchRequest(NewMatchNoneQuery())
	searchRequest.AddKNNWithFilter("vector", getRandomVector(), 3, 2.0,
		NewMatchNoneQuery())
	res, err = index.Search(searchRequest)
	if err != nil {
		t.Fatal(err)
	}
	if len(res.Hits) != 0 {
		t.Errorf("match none filter should return no hits")
	}

	// Testing with a disjunction query.

	termQuery = query.NewTermQuery("1003")
	termQuery2 := query.NewTermQuery("1005")
	disjQuery := query.NewDisjunctionQuery([]query.Query{termQuery, termQuery2})
	filterRequest = NewSearchRequest(disjQuery)
	filteredHits, err = index.Search(filterRequest)
	if err != nil {
		t.Fatal(err)
	}
	filteredDocIDs = make(map[string]struct{})
	for _, match := range filteredHits.Hits {
		filteredDocIDs[match.ID] = struct{}{}
	}

	searchRequest = NewSearchRequest(NewMatchNoneQuery())
	searchRequest.AddKNNWithFilter("vector", getRandomVector(), 3, 2.0, disjQuery)
	searchRequest.Fields = []string{"content", "vector"}

	res, err = index.Search(searchRequest)
	if err != nil {
		t.Fatal(err)
	}

	for _, match := range res.Hits {
		if _, exists := filteredDocIDs[match.ID]; !exists {
			t.Errorf("returned result not present in filtered hits")
		}
	}
}

// -----------------------------------------------------------------------------
// Test nested vectors

func TestNestedVectors(t *testing.T) {
	tmpIndexPath := createTmpIndexPath(t)
	defer cleanupTmpIndexPath(t, tmpIndexPath)

	const dims = 3
	const k = 1 // one nearest neighbor
	const vecFieldName = "vecData"

	dataset := map[string]map[string]interface{}{ // docID -> Doc
		"doc1": {
			vecFieldName: []float32{100, 100, 100},
		},
		"doc2": {
			vecFieldName: [][]float32{{0, 0, 0}, {1000, 1000, 1000}},
		},
	}

	// Index mapping
	indexMapping := NewIndexMapping()
	vm := mapping.NewVectorFieldMapping()
	vm.Dims = dims
	vm.Similarity = "l2_norm"
	indexMapping.DefaultMapping.AddFieldMappingsAt(vecFieldName, vm)

	// Create index and upload documents
	index, err := New(tmpIndexPath, indexMapping)
	if err != nil {
		t.Fatal(err)
	}
	defer func() {
		err := index.Close()
		if err != nil {
			t.Fatal(err)
		}
	}()

	batch := index.NewBatch()
	for docID, doc := range dataset {
		err = batch.Index(docID, doc)
		if err != nil {
			t.Fatal(err)
		}
	}

	err = index.Batch(batch)
	if err != nil {
		t.Fatal(err)
	}

	// Run searches

	tests := []struct {
		queryVec      []float32
		expectedDocID string
	}{
		{
			queryVec:      []float32{100, 100, 100},
			expectedDocID: "doc1",
		},
		{
			queryVec:      []float32{0, 0, 0},
			expectedDocID: "doc2",
		},
		{
			queryVec:      []float32{1000, 1000, 1000},
			expectedDocID: "doc2",
		},
	}

	for _, test := range tests {
		searchReq := NewSearchRequest(query.NewMatchNoneQuery())
		searchReq.AddKNNWithFilter(vecFieldName, test.queryVec, k, 1000,
			NewMatchAllQuery())

		res, err := index.Search(searchReq)
		if err != nil {
			t.Fatal(err)
		}

		if len(res.Hits) != 1 {
			t.Fatalf("expected 1 hit, got %d", len(res.Hits))
		}

		if res.Hits[0].ID != test.expectedDocID {
			t.Fatalf("expected docID %s, got %s", test.expectedDocID,
				res.Hits[0].ID)
		}
	}
}

<<<<<<< HEAD
// -----------------------------------------------------------------------------
// TestKNNMerger tests the KNN merger functionality which handles duplicate
// document matches from the KNN searcher. When a document has multiple vectors
// (via [[]] array of vectors or [{}] array of objects with vectors), the KNN
// searcher may return the same document multiple times with different scores.
// The merger must:
// 1. Detect duplicates by IndexInternalID
// 2. Merge score breakdowns, keeping the best score per KNN query
// 3. Properly flush the last document after iteration completes
func TestKNNMerger(t *testing.T) {
	tmpIndexPath := createTmpIndexPath(t)
	defer cleanupTmpIndexPath(t, tmpIndexPath)

	// JSON documents covering merger scenarios:
	// - Single vector (baseline)
	// - [[]] style: array of vectors (same doc appears multiple times)
	// - [{}] style: array of objects with vector field (chunks pattern)
	docs := map[string]string{
		// Single vector - baseline
		"doc1": `{
			"vec": [10, 10, 10],
			"vecB": [100, 100, 100]
		}`,
		// [[]] style - array of 2 vectors
		"doc2": `{
			"vec": [[0, 0, 0], [500, 500, 500]],
			"vecB": [[900, 900, 900], [950, 950, 950], [975, 975, 975], [990, 990, 990]]
		}`,
		// [[]] style - array of 3 vectors
		"doc3": `{ 
			"vec": [[50, 50, 50], [200, 200, 200], [400, 400, 400]],
			"vecB": [[800, 800, 800], [850, 850, 850]]
		}`,
		// Single vector - baseline
		"doc4": `{
			"vec": [1000, 1000, 1000],
			"vecB": [1, 1, 1]
		}`,
		// [{}] style - array of objects with vector field (chunks pattern)
		"doc5": `{
			"chunks": [
				{"vec": [10, 10, 10], "text": "chunk1"},
				{"vec": [20, 20, 20], "text": "chunk2"},
				{"vec": [30, 30, 30], "text": "chunk3"},
				{"vec": [40, 40, 40], "text": "chunk4"}
			]
		}`,
		"doc6": `{
			"chunks": [
				{"vec": [[10, 10, 10],[20, 20, 20]], "text": "chunk1"},
				{"vec": [[30, 30, 30],[40, 40, 40]], "text": "chunk2"}
			]
		}`,
	}

	// Parse JSON documents
	dataset := make(map[string]map[string]interface{})
	for docID, jsonStr := range docs {
		var doc map[string]interface{}
		if err := json.Unmarshal([]byte(jsonStr), &doc); err != nil {
			t.Fatalf("failed to unmarshal %s: %v", docID, err)
		}
		dataset[docID] = doc
	}

	// Index mapping
	indexMapping := NewIndexMapping()

	vecMapping := mapping.NewVectorFieldMapping()
	vecMapping.Dims = 3
	vecMapping.Similarity = index.InnerProduct
	indexMapping.DefaultMapping.AddFieldMappingsAt("vec", vecMapping)
	indexMapping.DefaultMapping.AddFieldMappingsAt("vecB", vecMapping)

	// Nested chunks mapping for [{}] style
	chunksMapping := mapping.NewDocumentMapping()
	chunksMapping.AddFieldMappingsAt("vec", vecMapping)
	indexMapping.DefaultMapping.AddSubDocumentMapping("chunks", chunksMapping)

	// Create and populate index
	idx, err := New(tmpIndexPath, indexMapping)
	if err != nil {
		t.Fatal(err)
	}
	defer func() {
		if err := idx.Close(); err != nil {
			t.Fatal(err)
		}
	}()

	batch := idx.NewBatch()
	for docID, doc := range dataset {
		if err := batch.Index(docID, doc); err != nil {
			t.Fatal(err)
		}
	}
	if err := idx.Batch(batch); err != nil {
		t.Fatal(err)
	}

	// Test: Single KNN query - basic functionality
	t.Run("VecFieldSingle", func(t *testing.T) {
		searchReq := NewSearchRequest(query.NewMatchNoneQuery())
		searchReq.AddKNN("vec", []float32{1, 1, 1}, 20, 1.0)
		res, err := idx.Search(searchReq)
		if err != nil {
			t.Fatal(err)
		}
		// Inner product: score = sum(query_i * doc_i)
		// doc1 vec=[10,10,10]: 1*10*3 = 30
		// doc2 vec best is [500,500,500]: 1*500*3 = 1500
		// doc3 vec best is [400,400,400]: 1*400*3 = 1200
		// doc4 vec=[1000,1000,1000]: 1*1000*3 = 3000
		expectedResult := []struct {
			docID         string
			expectedScore float64
		}{
			{docID: "doc4", expectedScore: 3000},
			{docID: "doc2", expectedScore: 1500},
			{docID: "doc3", expectedScore: 1200},
			{docID: "doc1", expectedScore: 30},
		}

		if len(res.Hits) != len(expectedResult) {
			t.Fatalf("expected %d hits, got %d", len(expectedResult), len(res.Hits))
		}

		for i, expected := range expectedResult {
			if res.Hits[i].ID != expected.docID {
				t.Fatalf("at rank %d, expected docID %s, got %s", i+1, expected.docID, res.Hits[i].ID)
			}
			if res.Hits[i].Score != expected.expectedScore {
				t.Fatalf("at rank %d, expected score %v, got %v", i+1, expected.expectedScore, res.Hits[i].Score)
			}
		}
	})

	// Test: Single KNN query on vecB field
	t.Run("VecBFieldSingle", func(t *testing.T) {
		searchReq := NewSearchRequest(query.NewMatchNoneQuery())
		searchReq.AddKNN("vecB", []float32{1000, 1000, 1000}, 20, 1.0)
		res, err := idx.Search(searchReq)
		if err != nil {
			t.Fatal(err)
		}
		// Inner product: score = sum(query_i * doc_i) for each dimension
		// doc1: vecB=[100,100,100] -> 1000*100*3 = 300,000
		// doc2: vecB best is [990,990,990] -> 1000*990*3 = 2,970,000
		// doc3: vecB best is [850,850,850] -> 1000*850*3 = 2,550,000
		// doc4: vecB=[1,1,1] -> 1000*1*3 = 3,000
		expectedResult := []struct {
			docID         string
			expectedScore float64
		}{
			{docID: "doc2", expectedScore: 2970000},
			{docID: "doc3", expectedScore: 2550000},
			{docID: "doc1", expectedScore: 300000},
			{docID: "doc4", expectedScore: 3000},
		}

		if len(res.Hits) != len(expectedResult) {
			t.Fatalf("expected %d hits, got %d", len(expectedResult), len(res.Hits))
		}

		for i, expected := range expectedResult {
			if res.Hits[i].ID != expected.docID {
				t.Fatalf("at rank %d, expected docID %s, got %s", i+1, expected.docID, res.Hits[i].ID)
			}
			if res.Hits[i].Score != expected.expectedScore {
				t.Fatalf("at rank %d, expected score %v, got %v", i+1, expected.expectedScore, res.Hits[i].Score)
			}
		}
	})

	// Test: Single KNN query on nested chunks.vec field
	t.Run("ChunksVecFieldSingle", func(t *testing.T) {
		searchReq := NewSearchRequest(query.NewMatchNoneQuery())
		searchReq.AddKNN("chunks.vec", []float32{1, 1, 1}, 20, 1.0)
		searchReq.SortBy([]string{"_score", "docID"})
		res, err := idx.Search(searchReq)
		if err != nil {
			t.Fatal(err)
		}

		// Only doc5 and doc6 have chunks.vec
		// doc5 chunks: [10,10,10], [20,20,20], [30,30,30], [40,40,40]
		//   Best score: 1*40*3 = 120
		// doc6 chunks: [[10,10,10],[20,20,20]], [[30,30,30],[40,40,40]]
		//   Best score: 1*40*3 = 120
		if len(res.Hits) != 2 {
			t.Fatalf("expected 2 hits, got %d", len(res.Hits))
		}

		// Both should have score 120
		for _, hit := range res.Hits {
			if hit.ID != "doc5" && hit.ID != "doc6" {
				t.Fatalf("unexpected docID %s, expected doc5 or doc6", hit.ID)
			}
			if hit.Score != 120 {
				t.Fatalf("for %s, expected score 120, got %v", hit.ID, hit.Score)
			}
		}
	})
}

=======
>>>>>>> 8a4e70e7
// TestMultiVectorCosineNormalization verifies that multi-vector fields are
// normalized correctly with cosine similarity. Each sub-vector in a multi-vector
// should be independently normalized, producing correct similarity scores.
func TestMultiVectorCosineNormalization(t *testing.T) {
	tmpIndexPath := createTmpIndexPath(t)
	defer cleanupTmpIndexPath(t, tmpIndexPath)

	const dims = 3

	// Create index with cosine similarity
	indexMapping := NewIndexMapping()
	vecFieldMapping := mapping.NewVectorFieldMapping()
	vecFieldMapping.Dims = dims
	vecFieldMapping.Similarity = index.CosineSimilarity
	indexMapping.DefaultMapping.AddFieldMappingsAt("vec", vecFieldMapping)

	// Multi-vector field
	vecFieldMappingNested := mapping.NewVectorFieldMapping()
	vecFieldMappingNested.Dims = dims
	vecFieldMappingNested.Similarity = index.CosineSimilarity
	indexMapping.DefaultMapping.AddFieldMappingsAt("vec_nested", vecFieldMappingNested)

	idx, err := New(tmpIndexPath, indexMapping)
	if err != nil {
		t.Fatal(err)
	}
	defer func() {
		err := idx.Close()
		if err != nil {
			t.Fatal(err)
		}
	}()

	docsString := []string{
		`{"vec": [3, 0, 0]}`,
		`{"vec": [0, 4, 0]}`,
		`{"vec_nested": [[3, 0, 0], [0, 4, 0]]}`,
	}

	for i, docStr := range docsString {
		var doc map[string]interface{}
		err = json.Unmarshal([]byte(docStr), &doc)
		if err != nil {
			t.Fatal(err)
		}
		err = idx.Index(fmt.Sprintf("doc%d", i+1), doc)
		if err != nil {
			t.Fatal(err)
		}
	}

	// Query for X direction [1,0,0]
	searchReq := NewSearchRequest(query.NewMatchNoneQuery())
	searchReq.AddKNN("vec", []float32{1, 0, 0}, 3, 1.0)
	res, err := idx.Search(searchReq)
	if err != nil {
		t.Fatal(err)
	}
	if len(res.Hits) != 2 {
		t.Fatalf("expected 2 hits, got %d", len(res.Hits))
	}
	// Hit 1 should be doc1 with score 1.0 (perfect match)
	if res.Hits[0].ID != "doc1" {
		t.Fatalf("expected doc1 as first hit, got %s", res.Hits[0].ID)
	}
	if math.Abs(float64(res.Hits[0].Score-1.0)) > 1e-6 {
		t.Fatalf("expected score 1.0, got %f", res.Hits[0].Score)
	}
	// Hit 2 should be doc2 with a score of 0.0 (orthogonal)
	if res.Hits[1].ID != "doc2" {
		t.Fatalf("expected doc2 as second hit, got %s", res.Hits[1].ID)
	}
	if math.Abs(float64(res.Hits[1].Score-0.0)) > 1e-6 {
		t.Fatalf("expected score 0.0, got %f", res.Hits[1].Score)
	}

	// Query for Y direction [0,1,0]
	searchReq = NewSearchRequest(query.NewMatchNoneQuery())
	searchReq.AddKNN("vec", []float32{0, 1, 0}, 3, 1.0)
	res, err = idx.Search(searchReq)
	if err != nil {
		t.Fatal(err)
	}
	if len(res.Hits) != 2 {
		t.Fatalf("expected 2 hits, got %d", len(res.Hits))
	}
	// Hit 1 should be doc2 with score 1.0 (perfect match)
	if res.Hits[0].ID != "doc2" {
		t.Fatalf("expected doc2 as first hit, got %s", res.Hits[0].ID)
	}
	if math.Abs(float64(res.Hits[0].Score-1.0)) > 1e-6 {
		t.Fatalf("expected score 1.0, got %f", res.Hits[0].Score)
	}
	// Hit 2 should be doc1 with a score of 0.0 (orthogonal)
	if res.Hits[1].ID != "doc1" {
		t.Fatalf("expected doc1 as second hit, got %s", res.Hits[1].ID)
	}
	if math.Abs(float64(res.Hits[1].Score-0.0)) > 1e-6 {
		t.Fatalf("expected score 0.0, got %f", res.Hits[1].Score)
	}

	// Now test querying the nested multi-vector field
	searchReq = NewSearchRequest(query.NewMatchNoneQuery())
	searchReq.AddKNN("vec_nested", []float32{1, 0, 0}, 3, 1.0)
	res, err = idx.Search(searchReq)
	if err != nil {
		t.Fatal(err)
	}
	if len(res.Hits) != 1 {
		t.Fatalf("expected 1 hit, got %d", len(res.Hits))
	}
	// Hit should be doc3 with score 1.0 (perfect match on first sub-vector)
	if res.Hits[0].ID != "doc3" {
		t.Fatalf("expected doc3 as first hit, got %s", res.Hits[0].ID)
	}
	if math.Abs(float64(res.Hits[0].Score-1.0)) > 1e-6 {
		t.Fatalf("expected score 1.0, got %f", res.Hits[0].Score)
	}
	// Query for Y direction [0,1,0] on nested field
	searchReq = NewSearchRequest(query.NewMatchNoneQuery())
	searchReq.AddKNN("vec_nested", []float32{0, 1, 0}, 3, 1.0)
	res, err = idx.Search(searchReq)
	if err != nil {
		t.Fatal(err)
	}
	if len(res.Hits) != 1 {
		t.Fatalf("expected 1 hit, got %d", len(res.Hits))
	}
	// Hit should be doc3 with score 1.0 (perfect match on second sub-vector)
	if res.Hits[0].ID != "doc3" {
		t.Fatalf("expected doc3 as first hit, got %s", res.Hits[0].ID)
	}
	if math.Abs(float64(res.Hits[0].Score-1.0)) > 1e-6 {
		t.Fatalf("expected score 1.0, got %f", res.Hits[0].Score)
	}
}

func TestNumVecsStat(t *testing.T) {

	dataset, _, err := readDatasetAndQueries(testInputCompressedFile)
	if err != nil {
		t.Fatal(err)
	}
	documents := makeDatasetIntoDocuments(dataset)

	indexMapping := NewIndexMapping()

	contentFieldMapping := NewTextFieldMapping()
	contentFieldMapping.Analyzer = en.AnalyzerName
	indexMapping.DefaultMapping.AddFieldMappingsAt("content", contentFieldMapping)

	vecFieldMapping1 := mapping.NewVectorFieldMapping()
	vecFieldMapping1.Dims = testDatasetDims
	vecFieldMapping1.Similarity = index.EuclideanDistance
	indexMapping.DefaultMapping.AddFieldMappingsAt("vector", vecFieldMapping1)

	tmpIndexPath := createTmpIndexPath(t)
	index, err := New(tmpIndexPath, indexMapping)
	if err != nil {
		t.Fatal(err)
	}
	defer func() {
		err := index.Close()
		if err != nil {
			t.Fatal(err)
		}
	}()

	for i := 0; i < 10; i++ {
		batch := index.NewBatch()
		for j := 0; j < 3; j++ {
			for k := 0; k < 10; k++ {
				err := batch.Index(fmt.Sprintf("%d", i*30+j*10+k), documents[j*10+k])
				if err != nil {
					t.Fatal(err)
				}
			}
		}
		err = index.Batch(batch)
		if err != nil {
			t.Fatal(err)
		}
	}

	statsMap := index.StatsMap()

	if indexStats, exists := statsMap["index"]; exists {
		if indexStatsMap, ok := indexStats.(map[string]interface{}); ok {
			v1, ok := indexStatsMap["field:vector:num_vectors"].(uint64)
			if !ok || v1 != uint64(300) {
				t.Fatalf("mismatch in the number of vectors, expected 300, got %d", indexStatsMap["field:vector:num_vectors"])
			}
		}
	}
}

func TestIndexUpdateVector(t *testing.T) {
	tmpIndexPath := createTmpIndexPath(t)
	defer cleanupTmpIndexPath(t, tmpIndexPath)

	indexMappingBefore := mapping.NewIndexMapping()
	indexMappingBefore.TypeMapping = map[string]*mapping.DocumentMapping{}
	indexMappingBefore.DefaultMapping = &mapping.DocumentMapping{
		Enabled: true,
		Dynamic: false,
		Properties: map[string]*mapping.DocumentMapping{
			"a": {
				Enabled:    true,
				Dynamic:    false,
				Properties: map[string]*mapping.DocumentMapping{},
				Fields: []*mapping.FieldMapping{
					{
						Type:                    "vector",
						Index:                   true,
						Dims:                    4,
						Similarity:              "l2_norm",
						VectorIndexOptimizedFor: "latency",
					},
				},
			},
			"b": {
				Enabled:    true,
				Dynamic:    false,
				Properties: map[string]*mapping.DocumentMapping{},
				Fields: []*mapping.FieldMapping{
					{
						Type:                    "vector",
						Index:                   true,
						Dims:                    4,
						Similarity:              "l2_norm",
						VectorIndexOptimizedFor: "latency",
					},
				},
			},
			"c": {
				Enabled:    true,
				Dynamic:    false,
				Properties: map[string]*mapping.DocumentMapping{},
				Fields: []*mapping.FieldMapping{
					{
						Type:                    "vector_base64",
						Index:                   true,
						Dims:                    4,
						Similarity:              "l2_norm",
						VectorIndexOptimizedFor: "latency",
					},
				},
			},
			"d": {
				Enabled:    true,
				Dynamic:    false,
				Properties: map[string]*mapping.DocumentMapping{},
				Fields: []*mapping.FieldMapping{
					{
						Type:                    "vector_base64",
						Index:                   true,
						Dims:                    4,
						Similarity:              "l2_norm",
						VectorIndexOptimizedFor: "latency",
					},
				},
			},
		},
		Fields: []*mapping.FieldMapping{},
	}
	indexMappingBefore.IndexDynamic = false
	indexMappingBefore.StoreDynamic = false
	indexMappingBefore.DocValuesDynamic = false

	index, err := New(tmpIndexPath, indexMappingBefore)
	if err != nil {
		t.Fatal(err)
	}
	doc1 := map[string]interface{}{"a": []float32{0.32894259691238403, 0.6973215341567993, 0.6835201978683472, 0.38296082615852356}, "b": []float32{0.32894259691238403, 0.6973215341567993, 0.6835201978683472, 0.38296082615852356}, "c": "L5MOPw7NID5SQMU9pHUoPw==", "d": "L5MOPw7NID5SQMU9pHUoPw=="}
	doc2 := map[string]interface{}{"a": []float32{0.0018692062003538013, 0.41076546907424927, 0.5675257444381714, 0.45832985639572144}, "b": []float32{0.0018692062003538013, 0.41076546907424927, 0.5675257444381714, 0.45832985639572144}, "c": "czloP94ZCD71ldY+GbAOPw==", "d": "czloP94ZCD71ldY+GbAOPw=="}
	doc3 := map[string]interface{}{"a": []float32{0.7853356599807739, 0.6904757618904114, 0.5643226504325867, 0.682637631893158}, "b": []float32{0.7853356599807739, 0.6904757618904114, 0.5643226504325867, 0.682637631893158}, "c": "Chh6P2lOqT47mjg/0odlPg==", "d": "Chh6P2lOqT47mjg/0odlPg=="}
	batch := index.NewBatch()
	err = batch.Index("001", doc1)
	if err != nil {
		t.Fatal(err)
	}
	err = batch.Index("002", doc2)
	if err != nil {
		t.Fatal(err)
	}
	err = batch.Index("003", doc3)
	if err != nil {
		t.Fatal(err)
	}
	err = index.Batch(batch)
	if err != nil {
		t.Fatal(err)
	}
	err = index.Close()
	if err != nil {
		t.Fatal(err)
	}

	indexMappingAfter := mapping.NewIndexMapping()
	indexMappingAfter.TypeMapping = map[string]*mapping.DocumentMapping{}
	indexMappingAfter.DefaultMapping = &mapping.DocumentMapping{
		Enabled: true,
		Dynamic: false,
		Properties: map[string]*mapping.DocumentMapping{
			"a": {
				Enabled:    true,
				Dynamic:    false,
				Properties: map[string]*mapping.DocumentMapping{},
				Fields: []*mapping.FieldMapping{
					{
						Type:                    "vector",
						Index:                   true,
						Dims:                    4,
						Similarity:              "l2_norm",
						VectorIndexOptimizedFor: "latency",
					},
				},
			},
			"c": {
				Enabled:    true,
				Dynamic:    false,
				Properties: map[string]*mapping.DocumentMapping{},
				Fields: []*mapping.FieldMapping{
					{
						Type:                    "vector_base64",
						Index:                   true,
						Dims:                    4,
						Similarity:              "l2_norm",
						VectorIndexOptimizedFor: "latency",
					},
				},
			},
			"d": {
				Enabled:    true,
				Dynamic:    false,
				Properties: map[string]*mapping.DocumentMapping{},
				Fields: []*mapping.FieldMapping{
					{
						Type:                    "vector_base64",
						Index:                   false,
						Dims:                    4,
						Similarity:              "l2_norm",
						VectorIndexOptimizedFor: "latency",
					},
				},
			},
		},
		Fields: []*mapping.FieldMapping{},
	}
	indexMappingAfter.IndexDynamic = false
	indexMappingAfter.StoreDynamic = false
	indexMappingAfter.DocValuesDynamic = false

	mappingString, err := json.Marshal(indexMappingAfter)
	if err != nil {
		t.Fatal(err)
	}
	config := map[string]interface{}{
		"updated_mapping": string(mappingString),
	}

	index, err = OpenUsing(tmpIndexPath, config)
	if err != nil {
		t.Fatal(err)
	}

	q1 := NewSearchRequest(NewMatchNoneQuery())
	q1.AddKNN("a", []float32{1, 2, 3, 4}, 3, 1.0)
	res1, err := index.Search(q1)
	if err != nil {
		t.Fatal(err)
	}
	if len(res1.Hits) != 3 {
		t.Fatalf("Expected 3 hits, got %d", len(res1.Hits))
	}
	q2 := NewSearchRequest(NewMatchNoneQuery())
	q2.AddKNN("b", []float32{1, 2, 3, 4}, 3, 1.0)
	res2, err := index.Search(q2)
	if err != nil {
		t.Fatal(err)
	}
	if len(res2.Hits) != 0 {
		t.Fatalf("Expected 0 hits, got %d", len(res2.Hits))
	}
	q3 := NewSearchRequest(NewMatchNoneQuery())
	q3.AddKNN("c", []float32{1, 2, 3, 4}, 3, 1.0)
	res3, err := index.Search(q3)
	if err != nil {
		t.Fatal(err)
	}
	if len(res3.Hits) != 3 {
		t.Fatalf("Expected 3 hits, got %d", len(res3.Hits))
	}
	q4 := NewSearchRequest(NewMatchNoneQuery())
	q4.AddKNN("d", []float32{1, 2, 3, 4}, 3, 1.0)
	res4, err := index.Search(q4)
	if err != nil {
		t.Fatal(err)
	}
	if len(res4.Hits) != 0 {
		t.Fatalf("Expected 0 hits, got %d", len(res4.Hits))
	}
}

func TestIndexInsightsTermFrequencies(t *testing.T) {
	tmpIndexPath := createTmpIndexPath(t)
	defer cleanupTmpIndexPath(t, tmpIndexPath)

	mp := mapping.NewIndexMapping()
	textMapping := mapping.NewTextFieldMapping()
	textMapping.Analyzer = "en"
	mp.DefaultMapping.AddFieldMappingsAt("text", textMapping)

	idx, err := New(tmpIndexPath, mp)
	if err != nil {
		t.Fatal(err)
	}
	defer func() {
		err = idx.Close()
		if err != nil {
			t.Fatal(err)
		}
	}()

	data := []map[string]string{
		{
			"id":   "one",
			"text": "She sells sea shells by the sea shore",
		},
		{
			"id":   "two",
			"text": "The quick brown fox jumps over the lazy dog",
		},
		{
			"id":   "three",
			"text": "She sold sea shells to the person with the dog",
		},
		{
			"id":   "four",
			"text": "But there are a lot of dogs on the beach",
		},
		{
			"id":   "five",
			"text": "To hell with the foxes",
		},
		{
			"id":   "six",
			"text": "What about the dogs",
		},
		{
			"id":   "seven",
			"text": "Dogs are OK, foxes are not",
		},
	}

	expectTermFreqs := []index.TermFreq{
		{Term: "dog", Frequency: 5},
		{Term: "fox", Frequency: 3},
		{Term: "sea", Frequency: 2},
		{Term: "shell", Frequency: 2},
		{Term: "beach", Frequency: 1},
	}

	for _, d := range data {
		err = idx.Index(d["id"], d)
		if err != nil {
			t.Errorf("Error updating index: %v", err)
		}
	}

	insightsIdx, ok := idx.(InsightsIndex)
	if !ok {
		t.Fatal("index does not support insights")
	}

	termFreqs, err := insightsIdx.TermFrequencies("text", 5, true)
	if err != nil {
		t.Fatal(err)
	}

	if !reflect.DeepEqual(termFreqs, expectTermFreqs) {
		t.Fatalf("term freqs do not match: got: %v, expected: %v", termFreqs, expectTermFreqs)
	}
}

func TestIndexInsightsCentroidCardinalities(t *testing.T) {
	tmpIndexPath := createTmpIndexPath(t)
	defer cleanupTmpIndexPath(t, tmpIndexPath)

	vectorDims := 5

	mp := mapping.NewIndexMapping()
	vecFieldMapping := mapping.NewVectorFieldMapping()
	vecFieldMapping.Dims = vectorDims
	vecFieldMapping.Similarity = index.CosineSimilarity
	mp.DefaultMapping.AddFieldMappingsAt("vec", vecFieldMapping)

	idx, err := New(tmpIndexPath, mp)
	if err != nil {
		t.Fatal(err)
	}
	defer func() {
		err = idx.Close()
		if err != nil {
			t.Fatal(err)
		}
	}()

	rand.Seed(time.Now().UnixNano())
	min, max := float32(-10.0), float32(10.0)
	genRandomVector := func() []float32 {
		vec := make([]float32, vectorDims)
		for i := range vec {
			vec[i] = min + rand.Float32()*(max-min)
		}
		return vec
	}

	batch := idx.NewBatch()
	for i := 1; i <= 50000; i++ {
		if err = batch.Index(fmt.Sprintf("doc-%d", i), map[string]interface{}{
			"vec": genRandomVector(),
		}); err != nil {
			t.Fatalf("error indexing doc: %v", err)
		}

		if i%200 == 0 {
			err = idx.Batch(batch)
			if err != nil {
				t.Fatalf("Error adding batch to index: %v", err)
			}
			batch = idx.NewBatch()
		}
	}

	if batch.Size() > 0 {
		// In case doc count is not a multiple of 200, we need to add the final batch
		err = idx.Batch(batch)
		if err != nil {
			t.Errorf("Error adding final batch to index: %v", err)
		}
	}

	insightsIdx, ok := idx.(InsightsIndex)
	if !ok {
		t.Fatal("index does not support insights")
	}

	centroids, err := insightsIdx.CentroidCardinalities("vec", 5, true)
	if err != nil {
		t.Fatal(err)
	}

	if len(centroids) != 5 {
		t.Fatalf("expected 5 centroids, got %d", len(centroids))
	}

	for _, entry := range centroids {
		if len(entry.Index) == 0 {
			t.Fatal("expected index name for each centroid")
		}
	}
}<|MERGE_RESOLUTION|>--- conflicted
+++ resolved
@@ -1651,214 +1651,6 @@
 	}
 }
 
-<<<<<<< HEAD
-// -----------------------------------------------------------------------------
-// TestKNNMerger tests the KNN merger functionality which handles duplicate
-// document matches from the KNN searcher. When a document has multiple vectors
-// (via [[]] array of vectors or [{}] array of objects with vectors), the KNN
-// searcher may return the same document multiple times with different scores.
-// The merger must:
-// 1. Detect duplicates by IndexInternalID
-// 2. Merge score breakdowns, keeping the best score per KNN query
-// 3. Properly flush the last document after iteration completes
-func TestKNNMerger(t *testing.T) {
-	tmpIndexPath := createTmpIndexPath(t)
-	defer cleanupTmpIndexPath(t, tmpIndexPath)
-
-	// JSON documents covering merger scenarios:
-	// - Single vector (baseline)
-	// - [[]] style: array of vectors (same doc appears multiple times)
-	// - [{}] style: array of objects with vector field (chunks pattern)
-	docs := map[string]string{
-		// Single vector - baseline
-		"doc1": `{
-			"vec": [10, 10, 10],
-			"vecB": [100, 100, 100]
-		}`,
-		// [[]] style - array of 2 vectors
-		"doc2": `{
-			"vec": [[0, 0, 0], [500, 500, 500]],
-			"vecB": [[900, 900, 900], [950, 950, 950], [975, 975, 975], [990, 990, 990]]
-		}`,
-		// [[]] style - array of 3 vectors
-		"doc3": `{ 
-			"vec": [[50, 50, 50], [200, 200, 200], [400, 400, 400]],
-			"vecB": [[800, 800, 800], [850, 850, 850]]
-		}`,
-		// Single vector - baseline
-		"doc4": `{
-			"vec": [1000, 1000, 1000],
-			"vecB": [1, 1, 1]
-		}`,
-		// [{}] style - array of objects with vector field (chunks pattern)
-		"doc5": `{
-			"chunks": [
-				{"vec": [10, 10, 10], "text": "chunk1"},
-				{"vec": [20, 20, 20], "text": "chunk2"},
-				{"vec": [30, 30, 30], "text": "chunk3"},
-				{"vec": [40, 40, 40], "text": "chunk4"}
-			]
-		}`,
-		"doc6": `{
-			"chunks": [
-				{"vec": [[10, 10, 10],[20, 20, 20]], "text": "chunk1"},
-				{"vec": [[30, 30, 30],[40, 40, 40]], "text": "chunk2"}
-			]
-		}`,
-	}
-
-	// Parse JSON documents
-	dataset := make(map[string]map[string]interface{})
-	for docID, jsonStr := range docs {
-		var doc map[string]interface{}
-		if err := json.Unmarshal([]byte(jsonStr), &doc); err != nil {
-			t.Fatalf("failed to unmarshal %s: %v", docID, err)
-		}
-		dataset[docID] = doc
-	}
-
-	// Index mapping
-	indexMapping := NewIndexMapping()
-
-	vecMapping := mapping.NewVectorFieldMapping()
-	vecMapping.Dims = 3
-	vecMapping.Similarity = index.InnerProduct
-	indexMapping.DefaultMapping.AddFieldMappingsAt("vec", vecMapping)
-	indexMapping.DefaultMapping.AddFieldMappingsAt("vecB", vecMapping)
-
-	// Nested chunks mapping for [{}] style
-	chunksMapping := mapping.NewDocumentMapping()
-	chunksMapping.AddFieldMappingsAt("vec", vecMapping)
-	indexMapping.DefaultMapping.AddSubDocumentMapping("chunks", chunksMapping)
-
-	// Create and populate index
-	idx, err := New(tmpIndexPath, indexMapping)
-	if err != nil {
-		t.Fatal(err)
-	}
-	defer func() {
-		if err := idx.Close(); err != nil {
-			t.Fatal(err)
-		}
-	}()
-
-	batch := idx.NewBatch()
-	for docID, doc := range dataset {
-		if err := batch.Index(docID, doc); err != nil {
-			t.Fatal(err)
-		}
-	}
-	if err := idx.Batch(batch); err != nil {
-		t.Fatal(err)
-	}
-
-	// Test: Single KNN query - basic functionality
-	t.Run("VecFieldSingle", func(t *testing.T) {
-		searchReq := NewSearchRequest(query.NewMatchNoneQuery())
-		searchReq.AddKNN("vec", []float32{1, 1, 1}, 20, 1.0)
-		res, err := idx.Search(searchReq)
-		if err != nil {
-			t.Fatal(err)
-		}
-		// Inner product: score = sum(query_i * doc_i)
-		// doc1 vec=[10,10,10]: 1*10*3 = 30
-		// doc2 vec best is [500,500,500]: 1*500*3 = 1500
-		// doc3 vec best is [400,400,400]: 1*400*3 = 1200
-		// doc4 vec=[1000,1000,1000]: 1*1000*3 = 3000
-		expectedResult := []struct {
-			docID         string
-			expectedScore float64
-		}{
-			{docID: "doc4", expectedScore: 3000},
-			{docID: "doc2", expectedScore: 1500},
-			{docID: "doc3", expectedScore: 1200},
-			{docID: "doc1", expectedScore: 30},
-		}
-
-		if len(res.Hits) != len(expectedResult) {
-			t.Fatalf("expected %d hits, got %d", len(expectedResult), len(res.Hits))
-		}
-
-		for i, expected := range expectedResult {
-			if res.Hits[i].ID != expected.docID {
-				t.Fatalf("at rank %d, expected docID %s, got %s", i+1, expected.docID, res.Hits[i].ID)
-			}
-			if res.Hits[i].Score != expected.expectedScore {
-				t.Fatalf("at rank %d, expected score %v, got %v", i+1, expected.expectedScore, res.Hits[i].Score)
-			}
-		}
-	})
-
-	// Test: Single KNN query on vecB field
-	t.Run("VecBFieldSingle", func(t *testing.T) {
-		searchReq := NewSearchRequest(query.NewMatchNoneQuery())
-		searchReq.AddKNN("vecB", []float32{1000, 1000, 1000}, 20, 1.0)
-		res, err := idx.Search(searchReq)
-		if err != nil {
-			t.Fatal(err)
-		}
-		// Inner product: score = sum(query_i * doc_i) for each dimension
-		// doc1: vecB=[100,100,100] -> 1000*100*3 = 300,000
-		// doc2: vecB best is [990,990,990] -> 1000*990*3 = 2,970,000
-		// doc3: vecB best is [850,850,850] -> 1000*850*3 = 2,550,000
-		// doc4: vecB=[1,1,1] -> 1000*1*3 = 3,000
-		expectedResult := []struct {
-			docID         string
-			expectedScore float64
-		}{
-			{docID: "doc2", expectedScore: 2970000},
-			{docID: "doc3", expectedScore: 2550000},
-			{docID: "doc1", expectedScore: 300000},
-			{docID: "doc4", expectedScore: 3000},
-		}
-
-		if len(res.Hits) != len(expectedResult) {
-			t.Fatalf("expected %d hits, got %d", len(expectedResult), len(res.Hits))
-		}
-
-		for i, expected := range expectedResult {
-			if res.Hits[i].ID != expected.docID {
-				t.Fatalf("at rank %d, expected docID %s, got %s", i+1, expected.docID, res.Hits[i].ID)
-			}
-			if res.Hits[i].Score != expected.expectedScore {
-				t.Fatalf("at rank %d, expected score %v, got %v", i+1, expected.expectedScore, res.Hits[i].Score)
-			}
-		}
-	})
-
-	// Test: Single KNN query on nested chunks.vec field
-	t.Run("ChunksVecFieldSingle", func(t *testing.T) {
-		searchReq := NewSearchRequest(query.NewMatchNoneQuery())
-		searchReq.AddKNN("chunks.vec", []float32{1, 1, 1}, 20, 1.0)
-		searchReq.SortBy([]string{"_score", "docID"})
-		res, err := idx.Search(searchReq)
-		if err != nil {
-			t.Fatal(err)
-		}
-
-		// Only doc5 and doc6 have chunks.vec
-		// doc5 chunks: [10,10,10], [20,20,20], [30,30,30], [40,40,40]
-		//   Best score: 1*40*3 = 120
-		// doc6 chunks: [[10,10,10],[20,20,20]], [[30,30,30],[40,40,40]]
-		//   Best score: 1*40*3 = 120
-		if len(res.Hits) != 2 {
-			t.Fatalf("expected 2 hits, got %d", len(res.Hits))
-		}
-
-		// Both should have score 120
-		for _, hit := range res.Hits {
-			if hit.ID != "doc5" && hit.ID != "doc6" {
-				t.Fatalf("unexpected docID %s, expected doc5 or doc6", hit.ID)
-			}
-			if hit.Score != 120 {
-				t.Fatalf("for %s, expected score 120, got %v", hit.ID, hit.Score)
-			}
-		}
-	})
-}
-
-=======
->>>>>>> 8a4e70e7
 // TestMultiVectorCosineNormalization verifies that multi-vector fields are
 // normalized correctly with cosine similarity. Each sub-vector in a multi-vector
 // should be independently normalized, producing correct similarity scores.
