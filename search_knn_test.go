--- conflicted
+++ resolved
@@ -2418,127 +2418,4 @@
 			t.Fatal("expected index name for each centroid")
 		}
 	}
-<<<<<<< HEAD
-}
-func TestVectorObjectArray(t *testing.T) {
-	// Setup 6 documents each with one vector field
-	tmpIndexPath := createTmpIndexPath(t)
-	defer cleanupTmpIndexPath(t, tmpIndexPath)
-
-	indexMapping := NewIndexMapping()
-	vecFieldMapping := mapping.NewVectorFieldMapping()
-	vecFieldMapping.Dims = 3
-	vecFieldMapping.Similarity = index.CosineSimilarity
-	indexMapping.DefaultMapping.AddFieldMappingsAt("vec", vecFieldMapping)
-
-	arrayFlatMapping := mapping.NewDocumentMapping()
-	arrayFlatMapping.AddFieldMappingsAt("vec", vecFieldMapping)
-	indexMapping.DefaultMapping.AddSubDocumentMapping("vectors", arrayFlatMapping)
-
-	// arrayNestedMapping := mapping.NewNestedDocumentMapping()
-	// indexMapping.DefaultMapping.AddSubDocumentMapping("vectors_nested", arrayNestedMapping)
-	// arrayNestedMapping.AddFieldMappingsAt("vec", vecFieldMapping)
-
-	index, err := New(tmpIndexPath, indexMapping)
-	if err != nil {
-		t.Fatal(err)
-	}
-	defer func() {
-		err := index.Close()
-		if err != nil {
-			t.Fatal(err)
-		}
-	}()
-
-	docsString := []string{
-		`{"vec": [1, 2, 3]}`,
-		`{"vec": [4, 5, 6]}`,
-		`{"vec": [7, 8, 9]}`,
-		`{"vec": [10, 11, 12]}`,
-		`{"vec": [13, 14, 15]}`,
-		`{"vec": [16, 17, 18]}`,
-		`{"vectors": [ {"vec": [1, 2, 3]}, {"vec": [4, 5, 6]}, {"vec": [7, 8, 9]}]}`,
-		`{"vectors": [ {"vec": [10, 11, 12]}, {"vec": [13, 14, 15]}, {"vec": [16, 17, 18]}]}`,
-		// `{"vectors_nested": [ {"vec": [1, 2, 3]}, {"vec": [4, 5, 6]}, {"vec": [7, 8, 9]}]}`,
-		// `{"vectors_nested": [ {"vec": [10, 11, 12]}, {"vec": [13, 14, 15]}, {"vec": [16, 17, 18]}]}`,
-	}
-	docs := make([]map[string]interface{}, 0, len(docsString))
-	for _, docStr := range docsString {
-		var doc map[string]interface{}
-		err = json.Unmarshal([]byte(docStr), &doc)
-		if err != nil {
-			t.Fatal(err)
-		}
-		docs = append(docs, doc)
-	}
-
-	// Index documents
-	batch := index.NewBatch()
-	for i, doc := range docs {
-		err = batch.Index(fmt.Sprintf("doc-%d", i+1), doc)
-		if err != nil {
-			t.Fatal(err)
-		}
-	}
-	err = index.Batch(batch)
-	if err != nil {
-		t.Fatal(err)
-	}
-
-	// Search with simple single-vector documents
-	searchRequest := NewSearchRequest(NewMatchNoneQuery())
-	searchRequest.AddKNN("vec", []float32{1, 2, 3}, 3, 1.0)
-
-	result, err := index.Search(searchRequest)
-	if err != nil {
-		t.Fatal(err)
-	}
-
-	if len(result.Hits) != 3 {
-		t.Fatalf("expected 3 hits, got %d", len(result.Hits))
-	}
-
-	expectedResult := map[string]float64{
-		"doc-1": 1.0,
-		"doc-2": 0.975,
-		"doc-3": 0.959,
-	}
-
-	for _, hit := range result.Hits {
-		expectedScore, exists := expectedResult[hit.ID]
-		if !exists {
-			t.Fatalf("unexpected doc ID %s", hit.ID)
-		}
-		if math.Abs(hit.Score-expectedScore) > 0.001 {
-			t.Fatalf("for doc ID %s, expected score %.3f, got %.3f", hit.ID, expectedScore, hit.Score)
-		}
-	}
-	// Search again with the same vector
-	searchRequestFlat := NewSearchRequest(NewMatchNoneQuery())
-	searchRequestFlat.AddKNN("vectors.vec", []float32{1, 2, 3}, 3, 1.0)
-
-	result, err = index.Search(searchRequestFlat)
-	if err != nil {
-		t.Fatal(err)
-	}
-
-	if len(result.Hits) != 1 {
-		t.Fatalf("expected 1 hit, got %d", len(result.Hits))
-	}
-
-	expectedResult = map[string]float64{
-		"doc-7": 1.0, // best score from the 3 vectors
-	}
-
-	for _, hit := range result.Hits {
-		expectedScore, exists := expectedResult[hit.ID]
-		if !exists {
-			t.Fatalf("unexpected doc ID %s", hit.ID)
-		}
-		if math.Abs(hit.Score-expectedScore) > 0.001 {
-			t.Fatalf("for doc ID %s, expected score %.3f, got %.3f", hit.ID, expectedScore, hit.Score)
-		}
-	}
-=======
->>>>>>> 99e21207
 }